import _ from "lodash";
import moment from "moment";
import { getCurrentUserDataViewOrganisationUnits } from "../utils/dhis2";

const requiredFields = ["attributeValues[value, attribute[code]]", "organisationUnits[id,path]"];

const defaultListFields = [
    "id",
    "displayName",
    "displayDescription",
    "created",
    "lastUpdated",
    "publicAccess",
    "user",
<<<<<<< HEAD
    "access",
    "attributeValues[value, attribute[code]]",
    "dataInputPeriods~paging=(1;1)",
    "organisationUnits[id]",
=======
>>>>>>> 7c4cabbb
    "href",
    "dataInputPeriods[period[id]]",
];

/* Return object with pager and array of datasets.

Fields: fields.fields or listFields

Filters:

    - filter.search: string
    - attributeValues -> RVC_CREATED_BY_VACCINATION_APP === "true"
    - Orgunits must be in user.dataViewOrganisationUnits.

NOTE: It's not possible to filter all in a single call, so we first make an unpaginated call,
filter the results, and finally build the pager ({page: number, total: number}) programatically.
*/
export async function list(config, d2, filters, pagination) {
    const { search, fields: forcedFields } = filters || {};
    const { page = 1, pageSize = 20, sorting } = pagination || {};

    // order=FIELD:DIRECTION where direction = "iasc" | "idesc" (insensitive ASC, DESC)
    const [field, direction] = sorting || [];
    const order = field && direction ? `${field}:i${direction}` : undefined;

    const filter = _.compact([
        search ? `displayName:ilike:${search}` : null,
        // Preliminar filter for attribute createdByApp (cannot check the value here)
        `attributeValues.attribute.code:eq:${config.attributeCodeForApp}`,
    ]);
<<<<<<< HEAD
    const listOptions = { fields, filter, page, pageSize, order };
    const collection = await d2.models.dataSets.list(cleanOptions(listOptions));
    const objects = collection
        .toArray()
        .map(dataSet => ({ ...dataSet, organisationUnits: dataSet.organisationUnits.toArray() }));
    return { pager: collection.pager, objects };
}
=======
    const fields = (forcedFields || defaultListFields).concat(requiredFields).join(",");
    const listOptions = { fields, filter, pageSize: 1000, order };

    const dataSetsBase = await d2.models.dataSets
        .list(_.pickBy(listOptions, x => _.isNumber(x) || !_.isEmpty(x)))
        .then(c => c.toArray());

    const dataSetsFilterd = dataSetsBase.filter(
        dataSet => isDataSetCreatedByApp(dataSet, config) && isDataSetInUserOrgUnits(d2, dataSet)
    );
>>>>>>> 7c4cabbb

    const dataSetsPaginated = _(dataSetsFilterd)
        .drop(pageSize * (page - 1))
        .take(pageSize)
        .value();

    return {
        pager: { page, total: dataSetsFilterd.length },
        objects: dataSetsPaginated,
    };
}

function isDataSetCreatedByApp(dataSet, config) {
    return dataSet.attributeValues.every(
        attributeValue =>
            attributeValue.attribute.code !== config.attributeCodeForApp ||
            attributeValue.value === "true"
    );
}

function isDataSetInUserOrgUnits(d2, dataSet) {
    const userOrgUnits = getCurrentUserDataViewOrganisationUnits(d2);

    return dataSet.organisationUnits.toArray().every(dataSetOrgUnit =>
        _(dataSetOrgUnit.path.split("/"))
            .intersection(userOrgUnits)
            .isNotEmpty()
    );
}

export async function getOrganisationUnitsById(id, d2) {
    const fields = "organisationUnits[id,name]";
    const dataSet = await d2.models.dataSets.get(id, { fields }).catch(() => undefined);
    const organisationUnits = dataSet ? dataSet.organisationUnits.toArray() : null;
    //TODO: Make it so the user can choose the OU
    return _(organisationUnits).isEmpty() ? undefined : organisationUnits[0].id;
}

export async function getPeriodDatesFromDataSetId(id, d2) {
    const fields = "dataInputPeriods";
    const dataSet = await d2.models.dataSets.get(id, { fields }).catch(() => undefined);
    return dataSet ? getPeriodDatesFromDataSet(dataSet) : null;
}

export function getPeriodDatesFromDataSet(dataSet) {
    const dataInputPeriods = dataSet.dataInputPeriods;

    if (_(dataInputPeriods).isEmpty()) {
        return null;
    } else {
        const periodIdToDate = periodId => moment(periodId, "YYYYMMDD");
        const periods = dataInputPeriods.map(dip => dip.period.id);
        const startDate = periodIdToDate(_.min(periods));
        const endDate = periodIdToDate(_.max(periods));
        return { startDate, endDate };
    }
}

export async function getDatasetById(id, d2) {
    const fields = ["id", "attributeValues[value, attribute[code]]"].join(",");
    const dataSet = await d2.models.dataSets.get(id, { fields }).catch(() => undefined);
    return dataSet;
}<|MERGE_RESOLUTION|>--- conflicted
+++ resolved
@@ -12,13 +12,6 @@
     "lastUpdated",
     "publicAccess",
     "user",
-<<<<<<< HEAD
-    "access",
-    "attributeValues[value, attribute[code]]",
-    "dataInputPeriods~paging=(1;1)",
-    "organisationUnits[id]",
-=======
->>>>>>> 7c4cabbb
     "href",
     "dataInputPeriods[period[id]]",
 ];
@@ -49,34 +42,29 @@
         // Preliminar filter for attribute createdByApp (cannot check the value here)
         `attributeValues.attribute.code:eq:${config.attributeCodeForApp}`,
     ]);
-<<<<<<< HEAD
-    const listOptions = { fields, filter, page, pageSize, order };
-    const collection = await d2.models.dataSets.list(cleanOptions(listOptions));
-    const objects = collection
-        .toArray()
-        .map(dataSet => ({ ...dataSet, organisationUnits: dataSet.organisationUnits.toArray() }));
-    return { pager: collection.pager, objects };
-}
-=======
     const fields = (forcedFields || defaultListFields).concat(requiredFields).join(",");
     const listOptions = { fields, filter, pageSize: 1000, order };
 
     const dataSetsBase = await d2.models.dataSets
         .list(_.pickBy(listOptions, x => _.isNumber(x) || !_.isEmpty(x)))
-        .then(c => c.toArray());
+        .then(collection =>
+            collection.toArray().map(dataSet => ({
+                ...dataSet,
+                organisationUnits: dataSet.organisationUnits.toArray(),
+            }))
+        );
 
-    const dataSetsFilterd = dataSetsBase.filter(
+    const dataSetsFiltered = dataSetsBase.filter(
         dataSet => isDataSetCreatedByApp(dataSet, config) && isDataSetInUserOrgUnits(d2, dataSet)
     );
->>>>>>> 7c4cabbb
 
-    const dataSetsPaginated = _(dataSetsFilterd)
+    const dataSetsPaginated = _(dataSetsFiltered)
         .drop(pageSize * (page - 1))
         .take(pageSize)
         .value();
 
     return {
-        pager: { page, total: dataSetsFilterd.length },
+        pager: { page, total: dataSetsFiltered.length },
         objects: dataSetsPaginated,
     };
 }
@@ -92,7 +80,7 @@
 function isDataSetInUserOrgUnits(d2, dataSet) {
     const userOrgUnits = getCurrentUserDataViewOrganisationUnits(d2);
 
-    return dataSet.organisationUnits.toArray().every(dataSetOrgUnit =>
+    return dataSet.organisationUnits.every(dataSetOrgUnit =>
         _(dataSetOrgUnit.path.split("/"))
             .intersection(userOrgUnits)
             .isNotEmpty()
