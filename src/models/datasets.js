import _ from "lodash";
<<<<<<< HEAD
import moment from "moment";
=======
import { getCurrentUserDataViewOrganisationUnits } from "../utils/dhis2";
>>>>>>> b2657db7

const requiredFields = ["attributeValues[value, attribute[code]]", "organisationUnits[id,path]"];

const defaultListFields = [
    "id",
    "displayName",
    "displayDescription",
    "created",
    "lastUpdated",
    "publicAccess",
    "user",
<<<<<<< HEAD
    "access",
    "attributeValues[value, attribute[code]]",
    "dataInputPeriods[period[id]]",
=======
    "dataInputPeriods~paging=(1;1)",
>>>>>>> b2657db7
    "href",
];

/* Return object with pager and array of datasets.

Fields: fields.fields or listFields

Filters:

    - filter.search: string
    - attributeValues -> RVC_CREATED_BY_VACCINATION_APP === "true"
    - Orgunits must be in user.dataViewOrganisationUnits.

NOTE: It's not possible to filter all in a single call, so we first make an unpaginated call,
filter the results, and finally build the pager ({page: number, total: number}) programatically.
*/
export async function list(config, d2, filters, pagination) {
    const { search, fields: forcedFields } = filters || {};
    const { page = 1, pageSize = 20, sorting } = pagination || {};

    // order=FIELD:DIRECTION where direction = "iasc" | "idesc" (insensitive ASC, DESC)
    const [field, direction] = sorting || [];
    const order = field && direction ? `${field}:i${direction}` : undefined;

    const filter = _.compact([
        search ? `displayName:ilike:${search}` : null,
        // Preliminar filter for attribute createdByApp (cannot check the value here)
        `attributeValues.attribute.code:eq:${config.attributeCodeForApp}`,
    ]);
    const fields = (forcedFields || defaultListFields).concat(requiredFields).join(",");
    const listOptions = { fields, filter, pageSize: 1000, order };

    const dataSetsBase = await d2.models.dataSets
        .list(_.pickBy(listOptions, x => _.isNumber(x) || !_.isEmpty(x)))
        .then(c => c.toArray());

    const dataSetsFilterd = dataSetsBase.filter(
        dataSet => isDataSetCreatedByApp(dataSet, config) && isDataSetInUserOrgUnits(d2, dataSet)
    );

    const dataSetsPaginated = _(dataSetsFilterd)
        .drop(pageSize * (page - 1))
        .take(pageSize)
        .value();

    return {
        pager: { page, total: dataSetsFilterd.length },
        objects: dataSetsPaginated,
    };
}

function isDataSetCreatedByApp(dataSet, config) {
    return dataSet.attributeValues.every(
        attributeValue =>
            attributeValue.attribute.code !== config.attributeCodeForApp ||
            attributeValue.value === "true"
    );
}

function isDataSetInUserOrgUnits(d2, dataSet) {
    const userOrgUnits = getCurrentUserDataViewOrganisationUnits(d2);

    return dataSet.organisationUnits.toArray().every(dataSetOrgUnit =>
        _(dataSetOrgUnit.path.split("/"))
            .intersection(userOrgUnits)
            .isNotEmpty()
    );
}

export async function getOrganisationUnitsById(id, d2) {
    const fields = "organisationUnits[id,name]";
    const dataSet = await d2.models.dataSets.get(id, { fields }).catch(() => undefined);
    const organisationUnits = dataSet ? dataSet.organisationUnits.toArray() : null;
    //TODO: Make it so the user can choose the OU
    return _(organisationUnits).isEmpty() ? undefined : organisationUnits[0].id;
}

export async function getPeriodDatesFromDataSetId(id, d2) {
    const fields = "dataInputPeriods";
    const dataSet = await d2.models.dataSets.get(id, { fields }).catch(() => undefined);
    return dataSet ? getPeriodDatesFromDataSet(dataSet) : null;
}

export function getPeriodDatesFromDataSet(dataSet) {
    const dataInputPeriods = dataSet.dataInputPeriods;

    if (_(dataInputPeriods).isEmpty()) {
        return null;
    } else {
        const periodIdToDate = periodId => moment(periodId, "YYYYMMDD");
        const periods = dataInputPeriods.map(dip => dip.period.id);
        const startDate = periodIdToDate(_.min(periods));
        const endDate = periodIdToDate(_.max(periods));
        return { startDate, endDate };
    }
}

export async function getDatasetById(id, d2) {
    const fields = ["id", "attributeValues[value, attribute[code]]"].join(",");
    const dataSet = await d2.models.dataSets.get(id, { fields }).catch(() => undefined);
    return dataSet;
}<|MERGE_RESOLUTION|>--- conflicted
+++ resolved
@@ -1,9 +1,6 @@
 import _ from "lodash";
-<<<<<<< HEAD
 import moment from "moment";
-=======
 import { getCurrentUserDataViewOrganisationUnits } from "../utils/dhis2";
->>>>>>> b2657db7
 
 const requiredFields = ["attributeValues[value, attribute[code]]", "organisationUnits[id,path]"];
 
@@ -15,14 +12,8 @@
     "lastUpdated",
     "publicAccess",
     "user",
-<<<<<<< HEAD
-    "access",
-    "attributeValues[value, attribute[code]]",
+    "href",
     "dataInputPeriods[period[id]]",
-=======
-    "dataInputPeriods~paging=(1;1)",
->>>>>>> b2657db7
-    "href",
 ];
 
 /* Return object with pager and array of datasets.
