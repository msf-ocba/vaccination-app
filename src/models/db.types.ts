--- conflicted
+++ resolved
@@ -26,10 +26,7 @@
     name: string;
     authorities: string[];
 }
-<<<<<<< HEAD
-=======
-
->>>>>>> 3354f306
+
 export interface OrganisationUnitPathOnly {
     id: string;
     path: string;
