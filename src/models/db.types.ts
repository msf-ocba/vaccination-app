import { Metadata } from "./db.types";
import { Dictionary } from "lodash";
export type Maybe<T> = T | undefined;

export type Response<T> = { status: true } | { status: false; error: T };

export interface Pager {
    page: number;
    pageCount: number;
    total: number;
    pageSize: number;
}

export interface PaginatedObjects<T> {
    pager: Pager;
    objects: T[];
}

<<<<<<< HEAD
export interface NamedObject {
    id: string;
    name: string;
}

=======
export interface UserRole {
    id: string;
    name: string;
    authorities: string[];
}
>>>>>>> 03333ac0
export interface OrganisationUnitPathOnly {
    id: string;
    path: string;
}

export interface OrganisationUnit {
    id: string;
    displayName: string;
    level: number;
    path: string;
    ancestors: Maybe<OrganisationUnit[]>;
}

export interface OrganisationUnitLevel {
    id: string;
    displayName: string;
    level: number;
}

export interface Category {
    id: string;
    code: string;
    displayName: string;
    categoryOptions: CategoryOption[];
    dataDimensionType: "DISAGGREGATION" | "ATTRIBUTE";
    dataDimension: boolean;
}

export interface CategoryOption {
    id: string;
    code: string;
    displayName: string;
}

export interface CategoryOptionGroup {
    id: string;
    code: string;
    displayName: string;
    categoryOptions: CategoryOption[];
}

export interface CategoryCombo {
    id: string;
    code: string;
    displayName: string;
    categories: Ref[];
}

export interface CategoryOptionCombo {
    id: string;
    displayName: string;
    categoryCombo: Ref;
    categoryOptions: Ref[];
}

export interface Attribute {
    id: string;
    code: string;
    valueType: "TEXT" | "BOOLEAN";
    displayName: string;
}

export interface AttributeValue {
    value: string;
    attribute: { id: string; code?: string };
}

export interface DataElement {
    id: string;
    code: string;
    displayName: string;
    categoryCombo: Ref;
    formName: string;
}

export interface DataElementGroup {
    id: string;
    code: string;
    displayName: string;
    dataElements: Ref[];
}

export interface Ref {
    id: string;
}

export interface Metadata {
    dataSets?: Array<DataSet>;
    dataEntryForms?: Array<DataEntryForm>;
    sections?: Array<Section>;
    charts?: Array<Dictionary<any>>;
    reportTables?: Array<Dictionary<any>>;
    dashboards?: Array<Dictionary<any>>;
}

export interface MetadataOptions {
    importStrategy?: "CREATE_AND_UPDATE" | "CREATE" | "UPDATE" | "DELETE";
}

export interface Section {
    id: string;
    name: string;
    code?: string;
    showRowTotals?: boolean;
    showColumnTotals?: boolean;
    dataSet?: Ref;
    dataElements?: Ref[];
    greyedFields?: Array<{
        categoryOptionCombo: Ref;
        dataElement: Ref;
    }>;
}

export interface DataSet {
    id: string;
    name: string;
    description: string;
    publicAccess: string;
    periodType: string;
    categoryCombo: Ref;
    dataElementDecoration: boolean;
    renderAsTabs: boolean;
    organisationUnits: Ref[];
    dataSetElements: Array<{ dataSet: Ref; dataElement: Ref; categoryCombo: Ref }>;
    openFuturePeriods: number;
    timelyDays: number;
    expiryDays: number;
    sections: Ref[];
    dataInputPeriods: DataInputPeriod[];
    attributeValues: AttributeValue[];
    formType: "DEFAULT" | "CUSTOM";
    dataEntryForm?: Ref;
}

export interface DataSetElement {
    dataSet: Ref;
    dataElement: Ref;
    categoryCombo: Ref;
}

export interface DataEntryForm {
    id: string;
    name: string;
    htmlCode: string;
    style: "NORMAL" | "COMFORTABLE" | "COMPACT" | "NONE";
}

export interface DataInputPeriod {
    openingDate: string;
    closingDate: string;
    period: { id: string };
}

export interface ImportParams {
    userOverrideMode: string;
    importMode: string;
    identifier: string;
    preheatMode: string;
    importStrategy: string;
    atomicMode: string;
    mergeMode: string;
    flushMode: string;
    skipSharing: boolean;
    skipValidation: boolean;
    username: string;
}

export interface Stats {
    created: number;
    updated: number;
    deleted: number;
    ignored: number;
    total: number;
}

export interface ErrorReport {
    message: string;
    mainKlass: string;
    errorKlass: string;
    errorProperty: string;
    errorCode: string;
}

export interface ObjectReport {
    klass: string;
    index: number;
    uid: string;
    errorReports: ErrorReport[];
}

export interface TypeReport {
    klass: string;
    stats: Stats;
    objectReports: ObjectReport[];
}

export interface MetadataResponse {
    importParams: ImportParams;
    status: "OK" | "ERROR";
    stats: Stats;
    typeReports: TypeReport[];
}

export interface DataValue {
    dataSet?: string;
    completeDate?: string;
    period?: string;
    orgUnit: string;
    attributeOptionCombo?: string;

    dataElement: string;
    categoryOptionCombo?: string;
    value: string;
    comment?: string;
}

export interface DataValueRequest {
    dataSet?: string;
    completeDate?: string;
    period?: string;
    orgUnit: string;
    attributeOptionCombo?: string;
    dataValues: Array<{
        dataElement: string;
        categoryOptionCombo?: string;
        value: string;
        comment?: string;
    }>;
}

export interface DataValueResponse {
    responseType: "ImportSummary";
    status: "SUCCESS" | "ERROR";
    description: string;
}

export type MetadataFields = { [key in ModelName]: ModelFields };

export interface ModelFields {
    [key: string]: boolean | ModelFields | ((fields: MetadataFields) => ModelFields);
}

export type ModelName =
    | "attributeValues"
    | "attributes"
    | "attributes"
    | "categories"
    | "categoryCombos"
    | "categoryOptionCombos"
    | "categoryOptions"
    | "categoryOptionGroups"
    | "dashboards"
    | "dataElements"
    | "dataElementGroups"
    | "dataSets"
    | "dataSetElements"
    | "dataInputPeriods"
    | "organisationUnits"
    | "organisationUnitLevels"
    | "sections";

export interface MetadataGetModelParams {
    fields?: ModelFields;
    filters?: string[];
}

export type MetadataGetParams = { [key in ModelName]?: MetadataGetModelParams };

export interface CategoryCustom {
    id: string;
    categoryOptions: CategoryOption[];
}

export interface DataElementItemCustom {
    id: string;
    code: string;
}

export interface CategoryOptionsCustom {
    id: string;
    categories: Array<{ id: string; code: string }>;
    organisationUnits: Ref[];
}

export interface OrganisationUnitWithName {
    id: string;
    displayName: string;
    path: string;
}

export interface DashboardMetadataRequest {
    categories: CategoryCustom[];
    dataElements: DataElementItemCustom[];
    indicators: DataElementItemCustom[];
    categoryOptions: CategoryOptionsCustom[];
    organisationUnits: OrganisationUnitWithName[];
}<|MERGE_RESOLUTION|>--- conflicted
+++ resolved
@@ -16,19 +16,16 @@
     objects: T[];
 }
 
-<<<<<<< HEAD
 export interface NamedObject {
     id: string;
     name: string;
 }
 
-=======
 export interface UserRole {
     id: string;
     name: string;
     authorities: string[];
 }
->>>>>>> 03333ac0
 export interface OrganisationUnitPathOnly {
     id: string;
     path: string;
