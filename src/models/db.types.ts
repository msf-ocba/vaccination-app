import { Metadata } from "./db.types";
import { Dictionary } from "lodash";
export type Maybe<T> = T | undefined;

export type Response<T> = { status: true } | { status: false; error: T };

export interface Pager {
    page: number;
    pageCount: number;
    total: number;
    pageSize: number;
}

export interface PaginatedObjects<T> {
    pager: Pager;
    objects: T[];
}

<<<<<<< HEAD
export interface NamedObject {
    id: string;
    name: string;
}

=======
export interface UserRole {
    id: string;
    name: string;
    authorities: string[];
}
>>>>>>> d830c9ca
export interface OrganisationUnitPathOnly {
    id: string;
    path: string;
}

export interface OrganisationUnit {
    id: string;
    displayName: string;
    level: number;
    path: string;
    ancestors: Maybe<OrganisationUnit[]>;
}

export interface OrganisationUnitLevel {
    id: string;
    displayName: string;
    level: number;
}

export interface Category {
    id: string;
    code: string;
    displayName: string;
    categoryOptions: CategoryOption[];
    dataDimensionType: "DISAGGREGATION" | "ATTRIBUTE";
    dataDimension: boolean;
}

export interface CategoryOption {
    id: string;
    code: string;
    displayName: string;
}

export interface CategoryOptionGroup {
    id: string;
    code: string;
    displayName: string;
    categoryOptions: CategoryOption[];
}

export interface CategoryCombo {
    id: string;
    code: string;
    displayName: string;
    categories: Ref[];
}

export interface CategoryOptionCombo {
    id: string;
    displayName: string;
    categoryCombo: Ref;
    categoryOptions: Ref[];
}

export interface Attribute {
    id: string;
    code: string;
    valueType: "TEXT" | "BOOLEAN";
    displayName: string;
}

export interface AttributeValue {
    value: string;
    attribute: { id: string; code?: string };
}

export interface DataElement {
    id: string;
    code: string;
    displayName: string;
    categoryCombo: Ref;
    formName: string;
}

export interface DataElementGroup {
    id: string;
    code: string;
    displayName: string;
    dataElements: Ref[];
}

export interface Ref {
    id: string;
}

export interface Metadata {
    dataSets?: Array<DataSet>;
    dataEntryForms?: Array<DataEntryForm>;
    sections?: Array<Section>;
    charts?: Array<Dictionary<any>>;
    reportTables?: Array<Dictionary<any>>;
    dashboards?: Array<Dictionary<any>>;
}

export interface MetadataOptions {
    importStrategy?: "CREATE_AND_UPDATE" | "CREATE" | "UPDATE" | "DELETE";
}

export interface Section {
    id: string;
    name: string;
    code?: string;
    showRowTotals?: boolean;
    showColumnTotals?: boolean;
    dataSet?: Ref;
    dataElements?: Ref[];
    greyedFields?: Array<{
        categoryOptionCombo: Ref;
        dataElement: Ref;
    }>;
}

export interface DataSet {
    id: string;
    name: string;
    description: string;
    publicAccess: string;
    periodType: string;
    categoryCombo: Ref;
    dataElementDecoration: boolean;
    renderAsTabs: boolean;
    organisationUnits: Ref[];
    dataSetElements: Array<{ dataSet: Ref; dataElement: Ref; categoryCombo: Ref }>;
    openFuturePeriods: number;
    timelyDays: number;
    expiryDays: number;
    sections: Ref[];
    dataInputPeriods: DataInputPeriod[];
    attributeValues: AttributeValue[];
    formType: "DEFAULT" | "CUSTOM";
    dataEntryForm?: Ref;
}

export interface DataSetElement {
    dataSet: Ref;
    dataElement: Ref;
    categoryCombo: Ref;
}

export interface DataEntryForm {
    id: string;
    name: string;
    htmlCode: string;
    style: "NORMAL" | "COMFORTABLE" | "COMPACT" | "NONE";
}

export interface DataInputPeriod {
    openingDate: string;
    closingDate: string;
    period: { id: string };
}

export interface ImportParams {
    userOverrideMode: string;
    importMode: string;
    identifier: string;
    preheatMode: string;
    importStrategy: string;
    atomicMode: string;
    mergeMode: string;
    flushMode: string;
    skipSharing: boolean;
    skipValidation: boolean;
    username: string;
}

export interface Stats {
    created: number;
    updated: number;
    deleted: number;
    ignored: number;
    total: number;
}

export interface ErrorReport {
    message: string;
    mainKlass: string;
    errorKlass: string;
    errorProperty: string;
    errorCode: string;
}

export interface ObjectReport {
    klass: string;
    index: number;
    uid: string;
    errorReports: ErrorReport[];
}

export interface TypeReport {
    klass: string;
    stats: Stats;
    objectReports: ObjectReport[];
}

export interface MetadataResponse {
    importParams: ImportParams;
    status: "OK" | "ERROR";
    stats: Stats;
    typeReports: TypeReport[];
}

export interface DataValue {
    dataSet?: string;
    completeDate?: string;
    period?: string;
    orgUnit: string;
    attributeOptionCombo?: string;

    dataElement: string;
    categoryOptionCombo?: string;
    value: string;
    comment?: string;
}

export interface DataValueRequest {
    dataSet?: string;
    completeDate?: string;
    period?: string;
    orgUnit: string;
    attributeOptionCombo?: string;
    dataValues: Array<{
        dataElement: string;
        categoryOptionCombo?: string;
        value: string;
        comment?: string;
    }>;
}

export interface DataValueResponse {
    responseType: "ImportSummary";
    status: "SUCCESS" | "ERROR";
    description: string;
}

export type MetadataFields = { [key in ModelName]: ModelFields };

export interface ModelFields {
    [key: string]: boolean | ModelFields | ((fields: MetadataFields) => ModelFields);
}

export type ModelName =
    | "attributeValues"
    | "attributes"
    | "attributes"
    | "categories"
    | "categoryCombos"
    | "categoryOptionCombos"
    | "categoryOptions"
    | "categoryOptionGroups"
    | "dashboards"
    | "dataElements"
    | "dataElementGroups"
    | "dataSets"
    | "dataSetElements"
    | "dataInputPeriods"
    | "organisationUnits"
    | "organisationUnitLevels"
    | "sections";

export interface MetadataGetModelParams {
    fields?: ModelFields;
    filters?: string[];
}

export type MetadataGetParams = { [key in ModelName]?: MetadataGetModelParams };

export interface CategoryCustom {
    id: string;
    categoryOptions: CategoryOption[];
}

export interface DataElementItemCustom {
    id: string;
    code: string;
}

export interface CategoryOptionsCustom {
    id: string;
    categories: Array<{ id: string; code: string }>;
    organisationUnits: Ref[];
}

export interface OrganisationUnitWithName {
    id: string;
    displayName: string;
    path: string;
}

export interface DashboardMetadataRequest {
    categories: CategoryCustom[];
    dataElements: DataElementItemCustom[];
    indicators: DataElementItemCustom[];
    categoryOptions: CategoryOptionsCustom[];
    organisationUnits: OrganisationUnitWithName[];
}<|MERGE_RESOLUTION|>--- conflicted
+++ resolved
@@ -16,19 +16,17 @@
     objects: T[];
 }
 
-<<<<<<< HEAD
 export interface NamedObject {
     id: string;
     name: string;
 }
 
-=======
 export interface UserRole {
     id: string;
     name: string;
     authorities: string[];
 }
->>>>>>> d830c9ca
+
 export interface OrganisationUnitPathOnly {
     id: string;
     path: string;
