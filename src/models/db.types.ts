import { Metadata } from "./db.types";
import { Dictionary } from "lodash";
export type Maybe<T> = T | undefined;

export type Response<T> = { status: true } | { status: false; error: T };

export interface Pager {
    page: number;
    pageCount: number;
    total: number;
    pageSize: number;
}

export interface PaginatedObjects<T> {
    pager: Pager;
    objects: T[];
}

export interface OrganisationUnitPathOnly {
    id: string;
    path: string;
}

export interface OrganisationUnit {
    id: string;
    displayName: string;
    level: number;
    path: string;
    ancestors: Maybe<OrganisationUnit[]>;
}

export interface OrganisationUnitLevel {
    id: string;
    displayName: string;
    level: number;
}

export interface Category {
    id: string;
    code: string;
    displayName: string;
    categoryOptions: CategoryOption[];
    dataDimensionType: "DISAGGREGATION" | "ATTRIBUTE";
    dataDimension: boolean;
}

export interface CategoryOption {
    id: string;
    code: string;
    displayName: string;
}

export interface CategoryOptionGroup {
    id: string;
    code: string;
    displayName: string;
    categoryOptions: CategoryOption[];
}

export interface CategoryCombo {
    id: string;
    code: string;
    displayName: string;
    categories: Ref[];
    categoryOptionCombos: { id: string; name: string }[];
}

export interface Attribute {
    id: string;
    code: string;
    valueType: "TEXT" | "BOOLEAN";
    displayName: string;
}

export interface AttributeValue {
    value: string;
    attribute: { id: string; code?: string };
}

export interface Dashboard {
    id: string;
    code: string;
    displayName: string;
    categoryCombo: Ref;
}

export interface DataElement {
    id: string;
    code: string;
    displayName: string;
    categoryCombo: Ref;
}

export interface DataElementGroup {
    id: string;
    code: string;
    displayName: string;
    dataElements: Ref[];
}

export interface Ref {
    id: string;
}

export interface Metadata {
    dataSets?: Array<DataSet>;
    dataEntryForms?: Array<DataEntryForm>;
    sections?: Array<Section>;
    charts?: Array<Dictionary<any>>;
    reportTables?: Array<Dictionary<any>>;
    dashboards?: Array<Dictionary<any>>;
}

export interface MetadataOptions {
    importStrategy?: "CREATE_AND_UPDATE" | "CREATE" | "UPDATE" | "DELETE";
}

export interface Section {
    name: string;
    showRowTotals: boolean;
    showColumnTotals: boolean;
    dataSet: Ref;
    dataElements: Ref[];
}

export interface DataSet {
    id: string;
    name: string;
    description: string;
    publicAccess: string;
    periodType: string;
    categoryCombo: Ref;
    dataElementDecoration: boolean;
    renderAsTabs: boolean;
    organisationUnits: Ref[];
    dataSetElements: Array<{ dataSet: Ref; dataElement: Ref; categoryCombo: Ref }>;
    openFuturePeriods: number;
    timelyDays: number;
    expiryDays: number;
    sections?: Section[];
    dataInputPeriods: DataInputPeriod[];
    attributeValues: AttributeValue[];
    formType: "DEFAULT" | "CUSTOM";
    dataEntryForm?: Ref;
}

export interface DataSetElement {
    dataSet: Ref;
    dataElement: Ref;
    categoryCombo: Ref;
}

export interface DataEntryForm {
    id: string;
    name: string;
    htmlCode: string;
    style: "NORMAL" | "COMFORTABLE" | "COMPACT" | "NONE";
}

export interface DataInputPeriod {
    openingDate: string;
    closingDate: string;
    period: { id: string };
}

export interface ImportParams {
    userOverrideMode: string;
    importMode: string;
    identifier: string;
    preheatMode: string;
    importStrategy: string;
    atomicMode: string;
    mergeMode: string;
    flushMode: string;
    skipSharing: boolean;
    skipValidation: boolean;
    username: string;
}

export interface Stats {
    created: number;
    updated: number;
    deleted: number;
    ignored: number;
    total: number;
}

export interface ErrorReport {
    message: string;
    mainKlass: string;
    errorKlass: string;
    errorProperty: string;
    errorCode: string;
}

export interface ObjectReport {
    klass: string;
    index: number;
    uid: string;
    errorReports: ErrorReport[];
}

export interface TypeReport {
    klass: string;
    stats: Stats;
    objectReports: ObjectReport[];
}

export interface MetadataResponse {
    importParams: ImportParams;
    status: "OK" | "ERROR";
    stats: Stats;
    typeReports: TypeReport[];
}

export interface DataValue {
    dataSet?: string;
    completeDate?: string;
    period?: string;
    orgUnit: string;
    attributeOptionCombo?: string;

    dataElement: string;
    categoryOptionCombo?: string;
    value: string;
    comment?: string;
}

export interface DataValueRequest {
    dataSet?: string;
    completeDate?: string;
    period?: string;
    orgUnit: string;
    attributeOptionCombo?: string;
    dataValues: Array<{
        dataElement: string;
        categoryOptionCombo?: string;
        value: string;
        comment?: string;
    }>;
}

export interface DataValueResponse {
    responseType: "ImportSummary";
    status: "SUCCESS" | "ERROR";
    description: string;
}

export type MetadataFields = { [key in ModelName]: ModelFields };

export interface ModelFields {
    [key: string]: boolean | ModelFields | ((fields: MetadataFields) => ModelFields);
}

export type ModelName =
    | "attributeValues"
    | "attributes"
    | "categories"
    | "categoryCombos"
    | "categoryOptions"
    | "categoryOptionGroups"
    | "dashboards"
    | "dataElements"
    | "dataElementGroups"
    | "dataSets"
    | "dataSetElements"
    | "dataInputPeriods"
    | "organisationUnits"
    | "organisationUnitLevels";

export interface MetadataGetModelParams {
    fields?: ModelFields;
    filters?: string[];
}

interface DashboardItemElement {
    type: string;
    reportTable?: Ref;
    chart?: Ref;
}

export interface DashboardData {
    items?: DashboardItemElement[];
    charts: Dictionary<any>[];
    reportTables: Dictionary<any>[];
    dashboard?: Dictionary<any>;
}

<<<<<<< HEAD
export type MetadataGetParams = { [key in ModelName]?: MetadataGetModelParams };
=======
export type MetadataGetParams = { [key in ModelName]?: MetadataGetModelParams | undefined };

export interface CategoryCustom {
    id: string;
    categoryOptions: CategoryOption[];
}

export interface DataElementItemCustom {
    id: string;
    code: string;
}

export interface CategoryOptionsCustom {
    id: string;
    categories: Array<{ id: string; code: string }>;
    organisationUnits: Ref[];
}

export interface OrganisationUnitWithName {
    id: string;
    displayName: string;
    path: string;
}

export interface DashboardMetadataRequest {
    categories: CategoryCustom[];
    dataElements: DataElementItemCustom[];
    indicators: DataElementItemCustom[];
    categoryOptions: CategoryOptionsCustom[];
    organisationUnits: OrganisationUnitWithName[];
}
>>>>>>> 32447621
<|MERGE_RESOLUTION|>--- conflicted
+++ resolved
@@ -286,10 +286,7 @@
     dashboard?: Dictionary<any>;
 }
 
-<<<<<<< HEAD
 export type MetadataGetParams = { [key in ModelName]?: MetadataGetModelParams };
-=======
-export type MetadataGetParams = { [key in ModelName]?: MetadataGetModelParams | undefined };
 
 export interface CategoryCustom {
     id: string;
@@ -319,5 +316,4 @@
     indicators: DataElementItemCustom[];
     categoryOptions: CategoryOptionsCustom[];
     organisationUnits: OrganisationUnitWithName[];
-}
->>>>>>> 32447621
+}