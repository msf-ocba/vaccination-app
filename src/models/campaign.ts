<<<<<<< HEAD
import { OrganisationUnit, Maybe, Ref } from "./db.types";
=======
import { Dashboard } from "./Dashboard";
import { OrganisationUnit, Maybe, Ref, AttributeValue, MetadataResponse } from "./db.types";
>>>>>>> e8b2ec74
import _, { Dictionary } from "lodash";
import moment from "moment";

import { PaginatedObjects, OrganisationUnitPathOnly, Response } from "./db.types";
import DbD2, { ApiResponse } from "./db-d2";
import { AntigensDisaggregation, SectionForDisaggregation } from "./AntigensDisaggregation";
import { MetadataConfig, getDashboardCode, getByIndex } from "./config";
import { AntigenDisaggregationEnabled } from "./AntigensDisaggregation";
import { TargetPopulation, TargetPopulationData } from "./TargetPopulation";
import CampaignDb from "./CampaignDb";
import { promiseMap } from "../utils/promises";
import i18n from "../locales";
import { TeamsMetadata, getTeamsForCampaign, filterTeamsByNames } from "./Teams";

export type TargetPopulationData = TargetPopulationData;

export interface Antigen {
    id: string;
    name: string;
    code: string;
    doses: { id: string; name: string }[];
}

export interface Data {
    id: Maybe<string>;
    name: string;
    description: string;
    organisationUnits: OrganisationUnitPathOnly[];
    startDate: Date | null;
    endDate: Date | null;
    antigens: Antigen[];
    antigensDisaggregation: AntigensDisaggregation;
    targetPopulation: Maybe<TargetPopulation>;
    teams: Maybe<number>;
    teamsMetadata: TeamsMetadata;
    dashboardId: Maybe<string>;
}

type ValidationErrors = Array<{
    key: string;
    namespace?: _.Dictionary<string>;
}>;

function getError(key: string, namespace: Maybe<Dictionary<string>> = undefined): ValidationErrors {
    return namespace ? [{ key, namespace }] : [{ key }];
}

interface DataSetWithAttributes {
    id: string;
    name: string;
}

interface DashboardWithResources {
    id: string;
    name: string;
    dashboardItems: {
        id: string;
        chart: Ref;
        map: Ref;
        reportTable: Ref;
    };
}

export default class Campaign {
    public selectableLevels: number[] = [5];

    validations: _.Dictionary<() => ValidationErrors | Promise<ValidationErrors>> = {
        name: this.validateName,
        startDate: this.validateStartDate,
        endDate: this.validateEndDate,
        teams: this.validateTeams,
        organisationUnits: this.validateOrganisationUnits,
        antigens: this.validateAntigens,
        targetPopulation: this.validateTargetPopulation,
        antigensDisaggregation: this.validateAntigensDisaggregation,
    };

    constructor(public db: DbD2, public config: MetadataConfig, private data: Data) {}

    public static create(config: MetadataConfig, db: DbD2): Campaign {
        const antigens: Antigen[] = [];
        const organisationUnits: OrganisationUnit[] = [];

        const initialData = {
            id: undefined,
            name: "",
            description: "",
            organisationUnits: organisationUnits,
            startDate: null,
            endDate: null,
            antigens: antigens,
            antigensDisaggregation: AntigensDisaggregation.build(config, antigens, []),
            targetPopulation: undefined,
            teams: undefined,
            teamsMetadata: {
                elements: [],
            },
            dashboardId: undefined,
        };

        return new Campaign(db, config, initialData);
    }

    public static async get(
        config: MetadataConfig,
        db: DbD2,
        dataSetId: string
    ): Promise<Campaign> {
        const {
            dataSets: [dataSet],
            dashboards: [dashboard],
        } = await db.getMetadata<{
            dataSets: Array<{
                id: string;
                name: string;
                description: string;
                organisationUnits: Array<OrganisationUnitPathOnly>;
                dataInputPeriods: Array<{ period: { id: string } }>;
                sections: Array<SectionForDisaggregation>;
            }>;
            dashboards: Array<{
                id: string;
            }>;
        }>({
            dataSets: {
                fields: {
                    id: true,
                    name: true,
                    description: true,
                    organisationUnits: { id: true, path: true },
                    dataInputPeriods: { period: { id: true } },
                    sections: {
                        id: true,
                        name: true,
                        dataSet: { id: true },
                        dataElements: { id: true },
                        sortOrder: true,
                        greyedFields: {
                            categoryOptionCombo: {
                                id: true,
                                categoryOptions: {
                                    id: true,
                                    name: true,
                                    categories: { id: true },
                                },
                            },
                            dataElement: { id: true },
                        },
                    },
                },
                filters: [`id:eq:${dataSetId}`],
            },
            dashboards: {
                fields: { id: true },
                filters: [`code:eq:${getDashboardCode(config, dataSetId)}`],
            },
        });
        if (!dataSet) throw new Error(`Dataset id=${dataSetId} not found`);

        const antigensByCode = _.keyBy(config.antigens, "code");
        const antigens = _(dataSet.sections)
            .map(section => antigensByCode[section.name])
            .compact()
            .value();
        const periods = dataSet.dataInputPeriods.map(dip => dip.period.id);
        const [startDate, endDate] = [_.min(periods), _.max(periods)].map(period =>
            period ? moment(period).toDate() : null
        );

        const { categoryComboCodeForTeams } = config;
        const { name, sections } = dataSet;
        const ouIds = dataSet.organisationUnits.map(ou => ou.id);
        const teamsCategoyId = getByIndex(config.categories, "code", categoryComboCodeForTeams).id;
        const teamsMetadata = await getTeamsForCampaign(db, ouIds, teamsCategoyId, name);
        const antigensDisaggregation = AntigensDisaggregation.build(config, antigens, sections);

        const initialData = {
            id: dataSet.id,
            name: dataSet.name,
            description: dataSet.description,
            organisationUnits: dataSet.organisationUnits,
            startDate,
            endDate,
            antigens: antigens,
            antigensDisaggregation,
            targetPopulation: undefined,
            teams: _.size(teamsMetadata),
            teamsMetadata: { elements: teamsMetadata },
            dashboardId: dashboard ? dashboard.id : undefined,
        };

        return new Campaign(db, config, initialData);
    }

    public update(newData: Data) {
        return new Campaign(this.db, this.config, newData);
    }

    static async delete(
        config: MetadataConfig,
        db: DbD2,
        dataSets: DataSetWithAttributes[]
    ): Promise<Response<{ level: string; message: string }>> {
        const modelReferencesToDelete = await this.getResources(config, db, dataSets);

        // If we try to delete all objects all at once, we get this error from the /metadata endpoint:
        // "Could not delete due to association with another object: CategoryDimension"
        // It does work, however, if we delete the objects in this order:
        // 1) Dashboards, 2) Everything else except Category options 3) Category options (teams),
        const keys = ["dashboards", "other", "teams"];
        const referencesGroups = _(modelReferencesToDelete)
            .groupBy(({ model }) => {
                if (model === "dashboards") {
                    return "dashboards";
                } else if (model === "categoryOptions") {
                    return "teams";
                } else {
                    return "other";
                }
            })
            .toPairs()
            .sortBy(([key, _group]) => _.indexOf(keys, key))
            .value();

        const results: Array<[string, ApiResponse<MetadataResponse>]> = await promiseMap(
            referencesGroups,
            async ([key, references]) => {
                const metadata = _(references)
                    .groupBy("model")
                    .mapValues(groups => groups.map(group => ({ id: group.id })))
                    .value();
                return [key, await db.postMetadata(metadata, { importStrategy: "DELETE" })] as [
                    string,
                    ApiResponse<MetadataResponse>
                ];
            }
        );

        const [keysWithErrors, errors] = _(results)
            .map(([key, result]) => (result.status ? null : [key, result.error]))
            .compact()
            .unzip()
            .value();

        if (_.isEmpty(keysWithErrors)) {
            return { status: true };
        } else if (_.isEqual(keysWithErrors, ["teams"])) {
            return {
                status: false,
                error: {
                    level: "warning",
                    message: i18n.t(
                        "Campaign teams (category options) could not be deleted, probably there are associated data values"
                    ),
                },
            };
        } else {
            return { status: false, error: { level: "error", message: errors.join("\n") } };
        }
    }

    public async validate(
        validationKeys: Maybe<string[]> = undefined
    ): Promise<Dictionary<ValidationErrors>> {
        const obj = _(this.validations)
            .pickBy((_value, key) => !validationKeys || _(validationKeys).includes(key))
            .mapValues(fn => (fn ? fn.call(this) : []))
            .value();
        const [keys, promises] = _.unzip(_.toPairs(obj));
        const values = await Promise.all(promises as Promise<ValidationErrors>[]);
        return _.fromPairs(_.zip(keys, values));
    }

    validateStartDate(): ValidationErrors {
        return !this.data.startDate ? getError("cannot_be_blank", { field: "start date" }) : [];
    }

    validateEndDate(): ValidationErrors {
        return !this.data.endDate ? getError("cannot_be_blank", { field: "end date" }) : [];
    }

    validateTeams(): ValidationErrors {
        const { teams } = this.data;
        return _.compact([
            !teams ? getError("cannot_be_blank", { field: "teams" })[0] : null,
            teams && teams <= 0 ? getError("must_be_bigger_than_zero")[0] : null,
        ]);
    }

    /* Organisation units */

    private async validateOrganisationUnits() {
        const { organisationUnits } = this.data;

        const allOrgUnitsInAcceptedLevels = _(organisationUnits).every(ou =>
            _(this.selectableLevels).includes(
                _(ou.path)
                    .countBy()
                    .get("/") || 0
            )
        );
        const levels = this.selectableLevels.join("/");

        const errorsList = [
            !allOrgUnitsInAcceptedLevels
                ? getError("organisation_units_only_of_levels", { levels })
                : [],
            _(organisationUnits).isEmpty() ? getError("no_organisation_units_selected") : [],
        ];

        return _(errorsList)
            .flatten()
            .compact()
            .value();
    }

    public async getOrganisationUnitsWithName(): Promise<PaginatedObjects<OrganisationUnit>> {
        const ids = this.data.organisationUnits.map(ou => ou.id);
        return this.db.getOrganisationUnitsFromIds(ids, { pageSize: 100 });
    }

    public setOrganisationUnits(organisationUnits: OrganisationUnitPathOnly[]): Campaign {
        // Use orgUnits only with id/path, that's the only info we get from a orgunit-tree
        return this.update({ ...this.data, organisationUnits });
    }

    public get organisationUnits(): OrganisationUnitPathOnly[] {
        return this.data.organisationUnits;
    }

    public get id(): Maybe<string> {
        return this.data.id;
    }

    /* Name */

    public setName(name: string): Campaign {
        return this.update({ ...this.data, name });
    }

    public get name(): string {
        return this.data.name;
    }

    public async existsCampaignWithSameName(name: string): Promise<boolean> {
        const { id } = this.data;
        const nameLowerCase = name.trim().toLowerCase();

        const { dataSets } = await this.db.getMetadata<{
            dataSets: Array<{ id: string; name: string }>;
        }>({
            dataSets: {
                fields: { id: true, name: true },
                filters: [`name:$ilike:${nameLowerCase}`],
            },
        });

        return dataSets.some(ds => ds.id !== id && ds.name.toLowerCase() === nameLowerCase);
    }

    private async validateName(): Promise<ValidationErrors> {
        const { name } = this.data;
        const trimmedName = name.trim();

        if (!trimmedName) {
            return getError("cannot_be_blank", { field: "name" });
        } else if (await this.existsCampaignWithSameName(trimmedName)) {
            return getError("name_must_be_unique");
        } else {
            return [];
        }
    }

    /* Description */

    public setDescription(description: string): Campaign {
        return this.update({ ...this.data, description });
    }

    public get description(): string {
        return this.data.description;
    }

    /* Period dates */

    public setStartDate(startDate: Date | null): Campaign {
        return this.update({ ...this.data, startDate });
    }

    public get startDate(): Date | null {
        return this.data.startDate;
    }

    public setEndDate(endDate: Date | null): Campaign {
        return this.update({ ...this.data, endDate });
    }

    public get endDate(): Date | null {
        return this.data.endDate;
    }

    /* Antigens */

    public setAntigens(antigens: Antigen[]): Campaign {
        const { antigensDisaggregation } = this.data;
        return this.update({
            ...this.data,
            antigens,
            antigensDisaggregation: antigensDisaggregation.setAntigens(antigens),
        });
    }

    public get antigens(): Antigen[] {
        return this.data.antigens;
    }

    public get antigenCodes(): string[] {
        return this.antigens.map(antigen => antigen.code);
    }

    public getAvailableAntigens(): Antigen[] {
        return this.config.antigens;
    }

    validateAntigens(): ValidationErrors {
        return _(this.data.antigens).isEmpty() ? getError("no_antigens_selected") : [];
    }

    /* Antigens disaggregation */

    public get antigensDisaggregation(): AntigensDisaggregation {
        return this.data.antigensDisaggregation;
    }

    public setAntigensDisaggregation(antigensDisaggregation: AntigensDisaggregation): Campaign {
        return this.update({ ...this.data, antigensDisaggregation });
    }

    public getEnabledAntigensDisaggregation(): AntigenDisaggregationEnabled {
        return this.antigensDisaggregation.getEnabled();
    }

    validateAntigensDisaggregation(): ValidationErrors {
        return this.data.antigensDisaggregation.validate();
    }

    /* Target population */

    public async saveTargetPopulation(): Promise<Response<string>> {
        const campaignDb = new CampaignDb(this);
        return campaignDb.saveTargetPopulation();
    }

    public get targetPopulation(): Maybe<TargetPopulation> {
        return this.data.targetPopulation;
    }

    public setTargetPopulation(targetPopulation: TargetPopulation): Campaign {
        return this.update({ ...this.data, targetPopulation });
    }

    public async withTargetPopulation(): Promise<Campaign> {
        const targetPopulation =
            this.data.targetPopulation || TargetPopulation.build(this.config, this.db);

        const targetPopulationForCampaign = await targetPopulation.update(
            this.organisationUnits,
            this.getEnabledAntigensDisaggregation(),
            this.startDate ? moment(this.startDate).format("YYYYMMDD") : "TODAY"
        );

        return this.update({
            ...this.data,
            targetPopulation: targetPopulationForCampaign,
        });
    }

    validateTargetPopulation(): ValidationErrors {
        const { targetPopulation } = this.data;
        return !targetPopulation
            ? getError("no_target_population_defined")
            : targetPopulation.validate();
    }

    /* Dashboard */

    public get dashboardId(): Maybe<string> {
        return this.data.dashboardId;
    }

    public async createDashboard(): Promise<Maybe<string>> {
        return new CampaignDb(this).createDashboard();
    }

    /* Teams */

    public get teams(): Maybe<number> {
        return this.data.teams;
    }

    public setTeams(teams: number): Campaign {
        return this.update({ ...this.data, teams });
    }

    public get teamsMetadata(): TeamsMetadata {
        return this.data.teamsMetadata;
    }

    /* Save */

    isEdit(): boolean {
        return !!this.id;
    }

    public async save(): Promise<Response<string>> {
        const campaignDb = new CampaignDb(this);
        return campaignDb.save();
    }

    public async reload(): Promise<Maybe<Campaign>> {
        return this.id ? Campaign.get(this.config, this.db, this.id) : undefined;
    }

    public static async getResources(
        config: MetadataConfig,
        db: DbD2,
        dataSets: DataSetWithAttributes[]
    ) {
        if (_.isEmpty(dataSets)) return [];

        const codes = dataSets.map(dataSet => getDashboardCode(config, dataSet.id));

        const { dashboards } = await db.getMetadata<{ dashboards: DashboardWithResources[] }>({
            dashboards: {
                fields: {
                    id: true,
                    name: true,
                    dashboardItems: {
                        id: true,
                        chart: { id: true },
                        map: { id: true },
                        reportTable: { id: true },
                    },
                },
                filters: [`code:in:[${codes.join(",")}]`],
            },
        });

        const campaignNames = dataSets.map(d => d.name);

        const { categoryOptions: teams } = await db.api.get("/categoryOptions", {
            fields: ["id,name,categories[id]"],
            filter: campaignNames.map(cn => `name:like$:${cn}`),
            rootJunction: "OR",
            paging: false,
        });

        const { categories, categoryComboCodeForTeams } = config;
        const teamsCategoyId = getByIndex(categories, "code", categoryComboCodeForTeams).id;

        const filteredTeams = filterTeamsByNames(teams, campaignNames, teamsCategoyId);

        const resources: { model: string; id: string }[] = _(dashboards)
            .flatMap(dashboard => dashboard.dashboardItems)
            .flatMap(item => [
                { model: "charts", ref: item.chart },
                { model: "reportTables", ref: item.reportTable },
                { model: "maps", ref: item.map },
            ])
            .map(({ model, ref }) => (ref ? { model, id: ref.id } : null))
            .compact()
            .value();

        return _.concat(
            dashboards.map(dashboard => ({ model: "dashboards", id: dashboard.id })),
            dataSets.map(dataSet => ({ model: "dataSets", id: dataSet.id })),
            resources,
            filteredTeams.map((team: Ref) => ({ model: "categoryOptions", id: team.id }))
        );
    }
}<|MERGE_RESOLUTION|>--- conflicted
+++ resolved
@@ -1,9 +1,4 @@
-<<<<<<< HEAD
-import { OrganisationUnit, Maybe, Ref } from "./db.types";
-=======
-import { Dashboard } from "./Dashboard";
-import { OrganisationUnit, Maybe, Ref, AttributeValue, MetadataResponse } from "./db.types";
->>>>>>> e8b2ec74
+import { OrganisationUnit, Maybe, Ref, MetadataResponse } from "./db.types";
 import _, { Dictionary } from "lodash";
 import moment from "moment";
 
