--- conflicted
+++ resolved
@@ -1,40 +1,21 @@
-<<<<<<< HEAD
-import { AntigenDisaggregationEnabled, getDataElements } from "./AntigensDisaggregation";
 ///<reference path="../types/d2.d.ts" />
 import _ from "lodash";
+import moment from "moment";
 
 import { AntigensDisaggregation } from "./AntigensDisaggregation";
-import { MetadataResponse, Section, DataElement, Category } from "./db.types";
+import { MetadataResponse } from "./db.types";
 import { generateUid } from "d2/uid";
 import { DataSet, Response } from "./db.types";
 import { PaginatedObjects, OrganisationUnitPathOnly, CategoryOption } from "./db.types";
 import DbD2 from "./db-d2";
 import { getDaysRange } from "../utils/date";
 import { MetadataConfig } from "./config";
+import { AntigenDisaggregationEnabled, getDataElements } from "./AntigensDisaggregation";
 
 export interface Antigen {
     name: string;
     code: string;
 }
-=======
-///<reference path="../types/d2.d.ts" />
-import moment from "moment";
-import { generateUid } from "d2/uid";
-
-import { MetadataResponse, Section, CategoryCombo, DataSet, Response } from "./db.types";
-import { PaginatedObjects, OrganisationUnitPathOnly, CategoryOption } from "./db.types";
-import _ from "../utils/lodash";
-import { getDaysRange } from "../utils/date";
-import DbD2 from "./db-d2";
-
-export const metadataConfig = {
-    categoryCodeForAntigens: "RVC_ANTIGEN",
-    dataElementGroupCodeForAntigens: "RVC_ANTIGEN",
-    categoryComboCodeForTeams: "RVC_TEAM",
-    attibuteCodeForApp: "RVC_CREATED_BY_VACCINATION_APP",
-    attributeCodeForDashboard: "RVC_DASHBOARD_ID",
-};
->>>>>>> ce83345e
 
 export interface Data {
     name: string;
@@ -48,11 +29,7 @@
 export default class Campaign {
     public selectableLevels: number[] = [6];
 
-<<<<<<< HEAD
     constructor(private db: DbD2, public config: MetadataConfig, private data: Data) {}
-=======
-    constructor(private db: DbD2, private data: Data) {}
->>>>>>> ce83345e
 
     public static create(config: MetadataConfig, db: DbD2): Campaign {
         const antigens: Antigen[] = [];
@@ -92,27 +69,12 @@
                 : null,
 
             startDate:
-<<<<<<< HEAD
-                startDate && !endDate
-=======
                 !startDate && endDate
->>>>>>> ce83345e
                     ? {
                           key: "cannot_be_blank_if_other_set",
                           namespace: { field: "startDate", other: "endDate" },
                       }
                     : null,
-<<<<<<< HEAD
-
-            endDate:
-                endDate && !startDate
-                    ? {
-                          key: "cannot_be_blank_if_other_set",
-                          namespace: { field: "endDate", other: "startDate" },
-                      }
-                    : null,
-=======
->>>>>>> ce83345e
 
             organisationUnits: _.compact([
                 !allOrgUnitsInAcceptedLevels
@@ -152,11 +114,7 @@
 
     public setOrganisationUnits(organisationUnits: OrganisationUnitPathOnly[]): Campaign {
         // Use orgUnits only with id/path, that's the only info we get from a orgunit-tree
-<<<<<<< HEAD
         return this.update({ ...this.data, organisationUnits });
-=======
-        return new Campaign(this.db, { ...this.data, organisationUnits });
->>>>>>> ce83345e
     }
 
     public get organisationUnits(): OrganisationUnitPathOnly[] {
@@ -166,11 +124,7 @@
     /* Name */
 
     public setName(name: string): Campaign {
-<<<<<<< HEAD
         return this.update({ ...this.data, name });
-=======
-        return new Campaign(this.db, { ...this.data, name });
->>>>>>> ce83345e
     }
 
     public get name(): string {
@@ -180,11 +134,7 @@
     /* Period dates */
 
     public setStartDate(startDate: Date | null): Campaign {
-<<<<<<< HEAD
         return this.update({ ...this.data, startDate });
-=======
-        return new Campaign(this.db, { ...this.data, startDate });
->>>>>>> ce83345e
     }
 
     public get startDate(): Date | null {
@@ -192,11 +142,7 @@
     }
 
     public setEndDate(endDate: Date | null): Campaign {
-<<<<<<< HEAD
         return this.update({ ...this.data, endDate });
-=======
-        return new Campaign(this.db, { ...this.data, endDate });
->>>>>>> ce83345e
     }
 
     public get endDate(): Date | null {
@@ -205,7 +151,6 @@
 
     /* Antigens */
 
-<<<<<<< HEAD
     public setAntigens(antigens: Antigen[]): Campaign {
         const antigensDisaggregationUpdated = this.data.antigensDisaggregation.setAntigens(
             antigens
@@ -215,10 +160,6 @@
             antigens,
             antigensDisaggregation: antigensDisaggregationUpdated,
         });
-=======
-    public setAntigens(antigens: CategoryOption[]): Campaign {
-        return new Campaign(this.db, { ...this.data, antigens });
->>>>>>> ce83345e
     }
 
     public get antigens(): Antigen[] {
@@ -250,10 +191,8 @@
     /* Save */
 
     public async save(): Promise<Response<string>> {
-<<<<<<< HEAD
-        const teamsCode = this.config.categoryComboCodeForTeams;
-=======
         const dashboardId = await this.db.createDashboard(this.name);
+        const metadataConfig = this.config;
         const teamsCode = metadataConfig.categoryComboCodeForTeams;
         const antigenCodes = this.antigens.map(antigen => antigen.code);
         const vaccinationAttribute = await this.db.getAttributeIdByCode(
@@ -262,34 +201,11 @@
         const dashboardAttribute = await this.db.getAttributeIdByCode(
             metadataConfig.attributeCodeForDashboard
         );
->>>>>>> ce83345e
         const categoryCombos = await this.db.getCategoryCombosByCode([teamsCode]);
         const categoryCombosByCode = _(categoryCombos)
             .keyBy("code")
             .value();
         const categoryComboTeams = _(categoryCombosByCode).get(teamsCode);
-<<<<<<< HEAD
-
-        if (!categoryComboTeams) {
-            return { status: false, error: `Metadata not found: teamsCode=${teamsCode}` };
-        } else {
-            const dataSetId = generateUid();
-            const disaggregationData = this.getEnabledAntigensDisaggregation();
-            const dataElements = await getDataElements(this.db, disaggregationData);
-
-            const dataSetElements = dataElements.map(dataElement => ({
-                dataSet: { id: dataSetId },
-                dataElement: { id: dataElement.id },
-                categoryCombo: { id: dataElement.categoryCombo.id },
-            }));
-
-            const dataInputPeriods = getDaysRange(this.startDate, this.endDate).map(date => ({
-                openingDate: this.startDate ? this.startDate.toISOString() : undefined,
-                closingDate: this.endDate ? this.endDate.toISOString() : undefined,
-=======
-        const [dataElementsGroupForAntigens] = await this.db.getDataElementGroupsByCodes([
-            metadataConfig.dataElementGroupCodeForAntigens,
-        ]);
 
         if (!vaccinationAttribute || !dashboardAttribute) {
             return { status: false, error: "Metadata not found: Attributes" };
@@ -297,22 +213,17 @@
             return { status: false, error: `Metadata not found: categoryCombo.code=${teamsCode}` };
         } else if (!dashboardId) {
             return { status: false, error: "Error creating dashboard" };
-        } else if (!dataElementsGroupForAntigens) {
-            return {
-                status: false,
-                error: `Metadata not found: dataElementGroup.code=${
-                    metadataConfig.dataElementGroupCodeForAntigens
-                }`,
-            };
         } else {
             const dataSetId = generateUid();
-            const dataSetElements = dataElementsGroupForAntigens.dataElements.map(dataElement => {
-                return {
-                    dataSet: { id: dataSetId },
-                    dataElement: { id: dataElement.id },
-                    categoryCombo: { id: dataElement.categoryCombo.id },
-                };
-            });
+
+            const disaggregationData = this.getEnabledAntigensDisaggregation();
+            const dataElements = await getDataElements(this.db, disaggregationData);
+
+            const dataSetElements = dataElements.map(dataElement => ({
+                dataSet: { id: dataSetId },
+                dataElement: { id: dataElement.id },
+                categoryCombo: { id: dataElement.categoryCombo.id },
+            }));
 
             const endDate =
                 !this.endDate && this.startDate
@@ -324,7 +235,6 @@
             const dataInputPeriods = getDaysRange(this.startDate, endDate).map(date => ({
                 openingDate: this.startDate ? this.startDate.toISOString() : undefined,
                 closingDate: endDate ? endDate.toISOString() : undefined,
->>>>>>> ce83345e
                 period: { id: date.format("YYYYMMDD") },
             }));
 
@@ -337,22 +247,15 @@
                 dataElementDecoration: true,
                 renderAsTabs: true,
                 organisationUnits: this.organisationUnits.map(ou => ({ id: ou.id })),
-<<<<<<< HEAD
-                dataSetElements: dataSetElements,
-=======
                 dataSetElements,
->>>>>>> ce83345e
                 openFuturePeriods: 0,
                 timelyDays: 0,
                 expiryDays: 0,
                 dataInputPeriods,
-<<<<<<< HEAD
-=======
                 attributeValues: [
                     { value: "true", attribute: { id: vaccinationAttribute.id } },
                     { value: dashboardId.id, attribute: { id: dashboardAttribute.id } },
                 ],
->>>>>>> ce83345e
             };
 
             const result: MetadataResponse = await this.db.postMetadata({
