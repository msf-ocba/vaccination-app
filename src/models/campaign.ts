///<reference path="../types/d2.d.ts" />
import _ from "lodash";
import moment from "moment";

import { AntigensDisaggregation } from "./AntigensDisaggregation";
import { MetadataResponse } from "./db.types";
import { generateUid } from "d2/uid";
import { DataSet, Response } from "./db.types";
import { PaginatedObjects, OrganisationUnitPathOnly, CategoryOption } from "./db.types";
import DbD2 from "./db-d2";
import { getDaysRange } from "../utils/date";
import { MetadataConfig } from "./config";
import { AntigenDisaggregationEnabled, getDataElements } from "./AntigensDisaggregation";

export interface Antigen {
    name: string;
    code: string;
}

export interface Data {
    name: string;
    organisationUnits: OrganisationUnitPathOnly[];
    startDate: Date | null;
    endDate: Date | null;
    antigens: Antigen[];
    antigensDisaggregation: AntigensDisaggregation;
}

export default class Campaign {
    public selectableLevels: number[] = [6];

    constructor(private db: DbD2, public config: MetadataConfig, private data: Data) {}

    public static create(config: MetadataConfig, db: DbD2): Campaign {
        const antigens: Antigen[] = [];
        const initialData = {
            name: "",
            organisationUnits: [],
            startDate: null,
            endDate: null,
            antigens: antigens,
            antigensDisaggregation: AntigensDisaggregation.build(config, antigens),
        };

        return new Campaign(db, config, initialData);
    }

    public update(newData: Data) {
        return new Campaign(this.db, this.config, newData);
    }

    public validate() {
        const { organisationUnits, name, startDate, endDate, antigens } = this.data;

        const allOrgUnitsInAcceptedLevels = _(organisationUnits).every(ou =>
            _(this.selectableLevels).includes(
                _(ou.path)
                    .countBy()
                    .get("/") || 0
            )
        );

        return _.pickBy({
            name: !name.trim()
                ? {
                      key: "cannot_be_blank",
                      namespace: { field: "name" },
                  }
                : null,

            startDate:
                !startDate && endDate
                    ? {
                          key: "cannot_be_blank_if_other_set",
                          namespace: { field: "startDate", other: "endDate" },
                      }
                    : null,

            organisationUnits: _.compact([
                !allOrgUnitsInAcceptedLevels
                    ? {
                          key: "organisation_units_only_of_levels",
                          namespace: { levels: this.selectableLevels.join("/") },
                      }
                    : null,
                _(organisationUnits).isEmpty()
                    ? {
                          key: "no_organisation_units_selected",
                      }
                    : null,
            ]),

            antigens: _(antigens).isEmpty()
                ? {
                      key: "no_antigens_selected",
                  }
                : null,
        });
    }

    /* Organisation units */

    public async getOrganisationUnitsFullName(): Promise<PaginatedObjects<string>> {
        const ids = this.data.organisationUnits.map(ou => ou.id);
        const { pager, objects } = await this.db.getOrganisationUnitsFromIds(ids);
        const names = objects.map(ou =>
            _(ou.ancestors || [])
                .map("displayName")
                .concat([ou.displayName])
                .join("-")
        );
        return { pager, objects: names };
    }

    public setOrganisationUnits(organisationUnits: OrganisationUnitPathOnly[]): Campaign {
        // Use orgUnits only with id/path, that's the only info we get from a orgunit-tree
        return this.update({ ...this.data, organisationUnits });
    }

    public get organisationUnits(): OrganisationUnitPathOnly[] {
        return this.data.organisationUnits;
    }

    /* Name */

    public setName(name: string): Campaign {
        return this.update({ ...this.data, name });
    }

    public get name(): string {
        return this.data.name;
    }

    /* Period dates */

    public setStartDate(startDate: Date | null): Campaign {
        return this.update({ ...this.data, startDate });
    }

    public get startDate(): Date | null {
        return this.data.startDate;
    }

    public setEndDate(endDate: Date | null): Campaign {
        return this.update({ ...this.data, endDate });
    }

    public get endDate(): Date | null {
        return this.data.endDate;
    }

    /* Antigens */

    public setAntigens(antigens: Antigen[]): Campaign {
        const antigensDisaggregationUpdated = this.data.antigensDisaggregation.setAntigens(
            antigens
        );
        return this.update({
            ...this.data,
            antigens,
            antigensDisaggregation: antigensDisaggregationUpdated,
        });
    }

    public get antigens(): Antigen[] {
        return this.data.antigens;
    }

    public get antigenCodes(): string[] {
        return this.antigens.map(antigen => antigen.code);
    }

    public getAvailableAntigens(): Antigen[] {
        return this.config.antigens;
    }

    /* Antigens disaggregation */

    public get antigensDisaggregation(): AntigensDisaggregation {
        return this.data.antigensDisaggregation;
    }

    public setAntigensDisaggregation(antigensDisaggregation: AntigensDisaggregation): Campaign {
        return this.update({ ...this.data, antigensDisaggregation });
    }

    public getEnabledAntigensDisaggregation(): AntigenDisaggregationEnabled {
        return this.antigensDisaggregation.getEnabled(this.antigens);
    }

    /* Save */

    public async save(): Promise<Response<string>> {
<<<<<<< HEAD
        const dataSetId = generateUid();
=======
        const dashboardId = await this.db.createDashboard(this.name);
        const metadataConfig = this.config;
>>>>>>> e66a13f5
        const teamsCode = metadataConfig.categoryComboCodeForTeams;
        const antigenCodes = this.antigens.map(antigen => antigen.code);
        const vaccinationAttribute = await this.db.getAttributeIdByCode(
            metadataConfig.attibuteCodeForApp
        );
        const dashboardAttribute = await this.db.getAttributeIdByCode(
            metadataConfig.attributeCodeForDashboard
        );
        const categoryCombos = await this.db.getCategoryCombosByCode([teamsCode]);
        const categoryCombosByCode = _(categoryCombos)
            .keyBy("code")
            .value();
        const categoryComboTeams = _(categoryCombosByCode).get(teamsCode);

        const dashboardId = await this.db.createDashboard(
            this.name,
            this.organisationUnits,
            this.antigens,
            dataSetId,
            this.startDate,
            this.endDate
        );

        if (!vaccinationAttribute || !dashboardAttribute) {
            return { status: false, error: "Metadata not found: Attributes" };
        } else if (!categoryComboTeams) {
            return { status: false, error: `Metadata not found: categoryCombo.code=${teamsCode}` };
        } else if (!dashboardId) {
            return { status: false, error: "Error creating dashboard" };
        } else {
<<<<<<< HEAD
            const dataSetElements = dataElementsGroupForAntigens.dataElements.map(dataElement => {
                return {
                    dataSet: { id: dataSetId },
                    dataElement: { id: dataElement.id },
                    categoryCombo: { id: dataElement.categoryCombo.id },
                };
            });
=======
            const dataSetId = generateUid();

            const disaggregationData = this.getEnabledAntigensDisaggregation();
            const dataElements = await getDataElements(this.db, disaggregationData);

            const dataSetElements = dataElements.map(dataElement => ({
                dataSet: { id: dataSetId },
                dataElement: { id: dataElement.id },
                categoryCombo: { id: dataElement.categoryCombo.id },
            }));
>>>>>>> e66a13f5

            const endDate =
                !this.endDate && this.startDate
                    ? moment()
                          .endOf("year")
                          .toDate()
                    : this.endDate;

            const dataInputPeriods = getDaysRange(this.startDate, endDate).map(date => ({
                openingDate: this.startDate ? this.startDate.toISOString() : undefined,
                closingDate: endDate ? endDate.toISOString() : undefined,
                period: { id: date.format("YYYYMMDD") },
            }));

            const dataSet: DataSet = {
                id: dataSetId,
                name: this.name,
                publicAccess: "r-r-----", // Metadata can view-only, Data can view-only
                periodType: "Daily",
                categoryCombo: { id: categoryComboTeams.id },
                dataElementDecoration: true,
                renderAsTabs: true,
                organisationUnits: this.organisationUnits.map(ou => ({ id: ou.id })),
                dataSetElements,
                openFuturePeriods: 0,
                timelyDays: 0,
                expiryDays: 0,
                dataInputPeriods,
                attributeValues: [
                    { value: "true", attribute: { id: vaccinationAttribute.id } },
                    { value: dashboardId.id, attribute: { id: dashboardAttribute.id } },
                ],
            };

            const result: MetadataResponse = await this.db.postMetadata({
                dataSets: [dataSet],
            });

            return result.status === "OK"
                ? { status: true }
                : { status: false, error: JSON.stringify(result.typeReports, null, 2) };
        }
    }
}<|MERGE_RESOLUTION|>--- conflicted
+++ resolved
@@ -13,6 +13,7 @@
 import { AntigenDisaggregationEnabled, getDataElements } from "./AntigensDisaggregation";
 
 export interface Antigen {
+    id?: string;
     name: string;
     code: string;
 }
@@ -191,12 +192,8 @@
     /* Save */
 
     public async save(): Promise<Response<string>> {
-<<<<<<< HEAD
         const dataSetId = generateUid();
-=======
-        const dashboardId = await this.db.createDashboard(this.name);
         const metadataConfig = this.config;
->>>>>>> e66a13f5
         const teamsCode = metadataConfig.categoryComboCodeForTeams;
         const antigenCodes = this.antigens.map(antigen => antigen.code);
         const vaccinationAttribute = await this.db.getAttributeIdByCode(
@@ -227,16 +224,6 @@
         } else if (!dashboardId) {
             return { status: false, error: "Error creating dashboard" };
         } else {
-<<<<<<< HEAD
-            const dataSetElements = dataElementsGroupForAntigens.dataElements.map(dataElement => {
-                return {
-                    dataSet: { id: dataSetId },
-                    dataElement: { id: dataElement.id },
-                    categoryCombo: { id: dataElement.categoryCombo.id },
-                };
-            });
-=======
-            const dataSetId = generateUid();
 
             const disaggregationData = this.getEnabledAntigensDisaggregation();
             const dataElements = await getDataElements(this.db, disaggregationData);
@@ -246,7 +233,6 @@
                 dataElement: { id: dataElement.id },
                 categoryCombo: { id: dataElement.categoryCombo.id },
             }));
->>>>>>> e66a13f5
 
             const endDate =
                 !this.endDate && this.startDate
