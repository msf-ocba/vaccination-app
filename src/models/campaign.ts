--- conflicted
+++ resolved
@@ -164,9 +164,225 @@
         db: DbD2,
         dataSets: DataSetWithAttributes[]
     ): Promise<Response<string>> {
-<<<<<<< HEAD
         const modelReferencesToDelete = await this.getResourcesToDelete(config, db, dataSets);
-=======
+
+        return db.deleteMany(modelReferencesToDelete);
+    }
+
+    public async validate() {
+        const {
+            name,
+            startDate,
+            endDate,
+            antigens,
+            targetPopulation,
+            antigensDisaggregation,
+        } = this.data;
+
+        const validation = {
+            name: !name.trim() ? getError("cannot_be_blank", { field: "name" }) : [],
+
+            startDate: !startDate ? getError("cannot_be_blank", { field: "start date" }) : [],
+
+            endDate: !endDate ? getError("cannot_be_blank", { field: "end date" }) : [],
+
+            organisationUnits: await this.validateOrganisationUnits(),
+
+            antigens: _(antigens).isEmpty() ? getError("no_antigens_selected") : [],
+
+            targetPopulation: !targetPopulation
+                ? getError("no_target_population_defined")
+                : targetPopulation.validate(),
+
+            antigensDisaggregation: antigensDisaggregation.validate(),
+        };
+
+        return validation;
+    }
+
+    /* Organisation units */
+
+    private async validateOrganisationUnits() {
+        const { organisationUnits } = this.data;
+
+        const allOrgUnitsInAcceptedLevels = _(organisationUnits).every(ou =>
+            _(this.selectableLevels).includes(
+                _(ou.path)
+                    .countBy()
+                    .get("/") || 0
+            )
+        );
+        const levels = this.selectableLevels.join("/");
+
+        const orgUnitsWithTeamsInfo = await this.db.validateTeamsForOrganisationUnits(
+            organisationUnits,
+            this.config.categoryCodeForTeams
+        );
+
+        const orgUnitsWithoutTeams = _(orgUnitsWithTeamsInfo)
+            .filter(ou => !ou.hasTeams)
+            .map(ou => ou.displayName)
+            .value();
+
+        const errorsList = [
+            !allOrgUnitsInAcceptedLevels
+                ? getError("organisation_units_only_of_levels", { levels })
+                : [],
+            _(organisationUnits).isEmpty() ? getError("no_organisation_units_selected") : [],
+            !_.isEmpty(orgUnitsWithoutTeams)
+                ? getError("no_valid_teams_for_organisation_units", {
+                      orgUnits: orgUnitsWithoutTeams.join(", "),
+                  })
+                : [],
+        ];
+
+        return _(errorsList)
+            .flatten()
+            .compact()
+            .value();
+    }
+
+    public async getOrganisationUnitsWithName(): Promise<PaginatedObjects<OrganisationUnit>> {
+        const ids = this.data.organisationUnits.map(ou => ou.id);
+        return this.db.getOrganisationUnitsFromIds(ids, { pageSize: 100 });
+    }
+
+    public setOrganisationUnits(organisationUnits: OrganisationUnitPathOnly[]): Campaign {
+        // Use orgUnits only with id/path, that's the only info we get from a orgunit-tree
+        return this.update({ ...this.data, organisationUnits });
+    }
+
+    public get organisationUnits(): OrganisationUnitPathOnly[] {
+        return this.data.organisationUnits;
+    }
+
+    public get id(): Maybe<string> {
+        return this.data.id;
+    }
+
+    /* Name */
+
+    public setName(name: string): Campaign {
+        return this.update({ ...this.data, name });
+    }
+
+    public get name(): string {
+        return this.data.name;
+    }
+
+    /* Description */
+
+    public setDescription(description: string): Campaign {
+        return this.update({ ...this.data, description });
+    }
+
+    public get description(): string {
+        return this.data.description;
+    }
+
+    /* Period dates */
+
+    public setStartDate(startDate: Date | null): Campaign {
+        return this.update({ ...this.data, startDate });
+    }
+
+    public get startDate(): Date | null {
+        return this.data.startDate;
+    }
+
+    public setEndDate(endDate: Date | null): Campaign {
+        return this.update({ ...this.data, endDate });
+    }
+
+    public get endDate(): Date | null {
+        return this.data.endDate;
+    }
+
+    /* Antigens */
+
+    public setAntigens(antigens: Antigen[]): Campaign {
+        const { antigensDisaggregation } = this.data;
+        return this.update({
+            ...this.data,
+            antigens,
+            antigensDisaggregation: antigensDisaggregation.setAntigens(antigens),
+        });
+    }
+
+    public get antigens(): Antigen[] {
+        return this.data.antigens;
+    }
+
+    public get antigenCodes(): string[] {
+        return this.antigens.map(antigen => antigen.code);
+    }
+
+    public getAvailableAntigens(): Antigen[] {
+        return this.config.antigens;
+    }
+
+    /* Antigens disaggregation */
+
+    public get antigensDisaggregation(): AntigensDisaggregation {
+        return this.data.antigensDisaggregation;
+    }
+
+    public setAntigensDisaggregation(antigensDisaggregation: AntigensDisaggregation): Campaign {
+        return this.update({ ...this.data, antigensDisaggregation });
+    }
+
+    public getEnabledAntigensDisaggregation(): AntigenDisaggregationEnabled {
+        return this.antigensDisaggregation.getEnabled();
+    }
+
+    /* Target population */
+
+    public get targetPopulation(): Maybe<TargetPopulation> {
+        return this.data.targetPopulation;
+    }
+
+    public setTargetPopulation(targetPopulation: TargetPopulation): Campaign {
+        return this.update({ ...this.data, targetPopulation });
+    }
+
+    public async withTargetPopulation(): Promise<Campaign> {
+        const targetPopulation =
+            this.data.targetPopulation || TargetPopulation.build(this.config, this.db);
+
+        const targetPopulationForCampaign = await targetPopulation.update(
+            this.organisationUnits,
+            this.getEnabledAntigensDisaggregation(),
+            this.startDate ? moment(this.startDate).format("YYYYMMDD") : "TODAY"
+        );
+
+        return this.update({
+            ...this.data,
+            targetPopulation: targetPopulationForCampaign,
+        });
+    }
+
+    // Attribute Values
+
+    public get attributeValues(): AttributeValue[] {
+        return this.data.attributeValues;
+    }
+
+    /* Save */
+
+    isEdit(): boolean {
+        return !!this.id;
+    }
+
+    public async save(): Promise<Response<string>> {
+        const campaignDb = new CampaignDb(this);
+        return campaignDb.save();
+    }
+
+    public static async getResourcesToDelete(
+        config: MetadataConfig,
+        db: DbD2,
+        dataSets: DataSetWithAttributes[]
+    ) {
         const dashboardIds = _(dataSets)
             .flatMap(dataSet => dataSet.attributeValues)
             .filter(attrVal => attrVal.attribute.code === config.attributeCodeForDashboard)
@@ -201,262 +417,6 @@
 
         const modelReferencesToDelete = _.concat(
             dashboards.map(dashboard => ({ model: "dashboards", id: dashboard.id })),
-            resources,
-            dataSets.map(dataSet => ({ model: "dataSets", id: dataSet.id }))
-        );
->>>>>>> 65d3c9bf
-
-        return db.deleteMany(modelReferencesToDelete);
-    }
-
-    public async validate() {
-        const {
-            name,
-            startDate,
-            endDate,
-            antigens,
-            targetPopulation,
-            antigensDisaggregation,
-        } = this.data;
-
-        const validation = {
-            name: !name.trim() ? getError("cannot_be_blank", { field: "name" }) : [],
-
-            startDate: !startDate ? getError("cannot_be_blank", { field: "start date" }) : [],
-
-            endDate: !endDate ? getError("cannot_be_blank", { field: "end date" }) : [],
-
-            organisationUnits: await this.validateOrganisationUnits(),
-
-            antigens: _(antigens).isEmpty() ? getError("no_antigens_selected") : [],
-
-            targetPopulation: !targetPopulation
-                ? getError("no_target_population_defined")
-                : targetPopulation.validate(),
-
-            antigensDisaggregation: antigensDisaggregation.validate(),
-        };
-
-        return validation;
-    }
-
-    /* Organisation units */
-
-    private async validateOrganisationUnits() {
-        const { organisationUnits } = this.data;
-
-        const allOrgUnitsInAcceptedLevels = _(organisationUnits).every(ou =>
-            _(this.selectableLevels).includes(
-                _(ou.path)
-                    .countBy()
-                    .get("/") || 0
-            )
-        );
-        const levels = this.selectableLevels.join("/");
-
-        const orgUnitsWithTeamsInfo = await this.db.validateTeamsForOrganisationUnits(
-            organisationUnits,
-            this.config.categoryCodeForTeams
-        );
-
-        const orgUnitsWithoutTeams = _(orgUnitsWithTeamsInfo)
-            .filter(ou => !ou.hasTeams)
-            .map(ou => ou.displayName)
-            .value();
-
-        const errorsList = [
-            !allOrgUnitsInAcceptedLevels
-                ? getError("organisation_units_only_of_levels", { levels })
-                : [],
-            _(organisationUnits).isEmpty() ? getError("no_organisation_units_selected") : [],
-            !_.isEmpty(orgUnitsWithoutTeams)
-                ? getError("no_valid_teams_for_organisation_units", {
-                      orgUnits: orgUnitsWithoutTeams.join(", "),
-                  })
-                : [],
-        ];
-
-        return _(errorsList)
-            .flatten()
-            .compact()
-            .value();
-    }
-
-    public async getOrganisationUnitsWithName(): Promise<PaginatedObjects<OrganisationUnit>> {
-        const ids = this.data.organisationUnits.map(ou => ou.id);
-        return this.db.getOrganisationUnitsFromIds(ids, { pageSize: 100 });
-    }
-
-    public setOrganisationUnits(organisationUnits: OrganisationUnitPathOnly[]): Campaign {
-        // Use orgUnits only with id/path, that's the only info we get from a orgunit-tree
-        return this.update({ ...this.data, organisationUnits });
-    }
-
-    public get organisationUnits(): OrganisationUnitPathOnly[] {
-        return this.data.organisationUnits;
-    }
-
-    public get id(): Maybe<string> {
-        return this.data.id;
-    }
-
-    /* Name */
-
-    public setName(name: string): Campaign {
-        return this.update({ ...this.data, name });
-    }
-
-    public get name(): string {
-        return this.data.name;
-    }
-
-    /* Description */
-
-    public setDescription(description: string): Campaign {
-        return this.update({ ...this.data, description });
-    }
-
-    public get description(): string {
-        return this.data.description;
-    }
-
-    /* Period dates */
-
-    public setStartDate(startDate: Date | null): Campaign {
-        return this.update({ ...this.data, startDate });
-    }
-
-    public get startDate(): Date | null {
-        return this.data.startDate;
-    }
-
-    public setEndDate(endDate: Date | null): Campaign {
-        return this.update({ ...this.data, endDate });
-    }
-
-    public get endDate(): Date | null {
-        return this.data.endDate;
-    }
-
-    /* Antigens */
-
-    public setAntigens(antigens: Antigen[]): Campaign {
-        const { antigensDisaggregation } = this.data;
-        return this.update({
-            ...this.data,
-            antigens,
-            antigensDisaggregation: antigensDisaggregation.setAntigens(antigens),
-        });
-    }
-
-    public get antigens(): Antigen[] {
-        return this.data.antigens;
-    }
-
-    public get antigenCodes(): string[] {
-        return this.antigens.map(antigen => antigen.code);
-    }
-
-    public getAvailableAntigens(): Antigen[] {
-        return this.config.antigens;
-    }
-
-    /* Antigens disaggregation */
-
-    public get antigensDisaggregation(): AntigensDisaggregation {
-        return this.data.antigensDisaggregation;
-    }
-
-    public setAntigensDisaggregation(antigensDisaggregation: AntigensDisaggregation): Campaign {
-        return this.update({ ...this.data, antigensDisaggregation });
-    }
-
-    public getEnabledAntigensDisaggregation(): AntigenDisaggregationEnabled {
-        return this.antigensDisaggregation.getEnabled();
-    }
-
-    /* Target population */
-
-    public get targetPopulation(): Maybe<TargetPopulation> {
-        return this.data.targetPopulation;
-    }
-
-    public setTargetPopulation(targetPopulation: TargetPopulation): Campaign {
-        return this.update({ ...this.data, targetPopulation });
-    }
-
-    public async withTargetPopulation(): Promise<Campaign> {
-        const targetPopulation =
-            this.data.targetPopulation || TargetPopulation.build(this.config, this.db);
-
-        const targetPopulationForCampaign = await targetPopulation.update(
-            this.organisationUnits,
-            this.getEnabledAntigensDisaggregation(),
-            this.startDate ? moment(this.startDate).format("YYYYMMDD") : "TODAY"
-        );
-
-        return this.update({
-            ...this.data,
-            targetPopulation: targetPopulationForCampaign,
-        });
-    }
-
-    // Attribute Values
-
-    public get attributeValues(): AttributeValue[] {
-        return this.data.attributeValues;
-    }
-
-    /* Save */
-
-    isEdit(): boolean {
-        return !!this.id;
-    }
-
-    public async save(): Promise<Response<string>> {
-        const campaignDb = new CampaignDb(this);
-        return campaignDb.save();
-    }
-
-    public static async getResourcesToDelete(
-        config: MetadataConfig,
-        db: DbD2,
-        dataSets: DataSetWithAttributes[]
-    ) {
-        const dashboardIds = _(dataSets)
-            .flatMap(dataSet => dataSet.attributeValues)
-            .filter(attrVal => attrVal.attribute.code === config.attributeCodeForDashboard)
-            .map(attributeValue => attributeValue.value)
-            .value();
-
-        const { dashboards } = await db.getMetadata<{ dashboards: DashboardWithResources[] }>({
-            dashboards: {
-                fields: {
-                    id: true,
-                    dashboardItems: {
-                        id: true,
-                        chart: { id: true },
-                        map: { id: true },
-                        reportTable: { id: true },
-                    },
-                },
-                filters: [`id:in:[${dashboardIds.join(",")}]`],
-            },
-        });
-
-        const resources: { model: string; id: string }[] = _(dashboards)
-            .flatMap(dashboard => dashboard.dashboardItems)
-            .flatMap(item => [
-                { model: "charts", ref: item.chart },
-                { model: "reportTables", ref: item.reportTable },
-                { model: "maps", ref: item.map },
-            ])
-            .map(({ model, ref }) => (ref ? { model, id: ref.id } : null))
-            .compact()
-            .value();
-
-        const modelReferencesToDelete = _.concat(
-            dashboards.map(dashboard => ({ model: "dashboards", id: dashboard.id })),
             dataSets.map(dataSet => ({ model: "dataSets", id: dataSet.id })),
             resources
         );
