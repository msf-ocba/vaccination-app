--- conflicted
+++ resolved
@@ -10,13 +10,9 @@
 import { AntigenDisaggregationEnabled } from "./AntigensDisaggregation";
 import { TargetPopulation, TargetPopulationData } from "./TargetPopulation";
 import CampaignDb from "./CampaignDb";
-<<<<<<< HEAD
-import { TeamsMetadata, getTeamsForCampaign } from "./Teams";
 import { promiseMap } from "../utils/promises";
 import i18n from "../locales";
-=======
 import { TeamsMetadata, getTeamsForCampaign, filterTeamsByNames } from "./Teams";
->>>>>>> 8cf3938e
 
 export type TargetPopulationData = TargetPopulationData;
 
@@ -219,7 +215,6 @@
     ): Promise<Response<{ level: string; message: string }>> {
         const modelReferencesToDelete = await this.getResources(config, db, dataSets);
 
-<<<<<<< HEAD
         // If we try to delete all objects all at once, we get this error from the /metadata endpoint:
         // "Could not delete due to association with another object: CategoryDimension"
         // It does work, however, if we delete the objects in this order:
@@ -274,9 +269,6 @@
         } else {
             return { status: false, error: { level: "error", message: errors.join("\n") } };
         }
-=======
-        return db.deleteMany(modelReferencesToDelete, ["categoryOptions"]);
->>>>>>> 8cf3938e
     }
 
     public async validate(
