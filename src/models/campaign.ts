--- conflicted
+++ resolved
@@ -29,13 +29,9 @@
     antigens: Antigen[];
     antigensDisaggregation: AntigensDisaggregation;
     targetPopulation: Maybe<TargetPopulation>;
-<<<<<<< HEAD
-    attributeValues: AttributeValue[];
     teams: Maybe<number>;
     teamsMetadata: TeamsMetadata;
-=======
     dashboardId: Maybe<string>;
->>>>>>> 676815be
 }
 
 function getError(key: string, namespace: Maybe<Dictionary<string>> = undefined) {
@@ -76,15 +72,11 @@
             antigens: antigens,
             antigensDisaggregation: AntigensDisaggregation.build(config, antigens, []),
             targetPopulation: undefined,
-<<<<<<< HEAD
-            attributeValues: [],
             teams: undefined,
             teamsMetadata: {
                 elements: [],
             },
-=======
             dashboardId: undefined,
->>>>>>> 676815be
         };
 
         return new Campaign(db, config, initialData);
@@ -150,7 +142,6 @@
             period ? moment(period).toDate() : null
         );
 
-<<<<<<< HEAD
         const organisationUnitIds = dataSet.organisationUnits.map(ou => ou.id);
 
         const teamsCategoyId = _(config.categories)
@@ -162,11 +153,9 @@
             teamsCategoyId,
             dataSet.name
         );
-=======
         const dashboardId: Maybe<string> = _(dataSet.attributeValues)
             .keyBy(attributeValue => attributeValue.attribute.id)
             .get([config.attributes.dashboard.id, "value"]);
->>>>>>> 676815be
 
         const initialData = {
             id: dataSet.id,
@@ -182,14 +171,11 @@
                 dataSet.sections
             ),
             targetPopulation: undefined,
-<<<<<<< HEAD
             teams: _.size(teamsMetadata),
             teamsMetadata: {
                 elements: teamsMetadata,
             },
-=======
             dashboardId,
->>>>>>> 676815be
         };
 
         return new Campaign(db, config, initialData);
