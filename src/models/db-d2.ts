--- conflicted
+++ resolved
@@ -90,22 +90,15 @@
 const ref = { id: true };
 
 export const metadataFields: MetadataFields = {
-<<<<<<< HEAD
-=======
     attributeValues: {
         value: true,
         attribute: { id: true, code: true },
     },
->>>>>>> 1fd1364d
     attributes: {
         id: true,
         code: true,
         valueType: true,
         displayName: true,
-    },
-    attributeValues: {
-        value: true,
-        attribute: { id: true, code: true },
     },
     categories: {
         id: true,
