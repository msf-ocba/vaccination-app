import { AnalyticsResponse } from "./db-d2";
import { Moment } from "moment";
import { Dictionary } from "lodash";
import { generateUid } from "d2/uid";
import { D2, D2Api, DeleteResponse } from "./d2.types";
import {
    Ref,
    OrganisationUnit,
    PaginatedObjects,
    CategoryOption,
    CategoryCombo,
    MetadataResponse,
    ModelFields,
    MetadataGetParams,
    ModelName,
    MetadataFields,
    Attribute,
    DataEntryForm,
    OrganisationUnitPathOnly,
    DashboardData,
    DataValueRequest,
    DataValueResponse,
    Response,
    DataValue,
    MetadataOptions,
    DashboardMetadataRequest,
    OrganisationUnitWithName,
    CategoryOptionsCustom,
} from "./db.types";
import _ from "lodash";
import {
    dashboardItemsConfig,
    itemsMetadataConstructor,
    buildDashboardItems,
} from "./dashboard-items";
import { getDaysRange } from "../utils/date";
import { Antigen } from "./campaign";
import "../utils/lodash-mixins";
import { promiseMap } from "../utils/promises";
import { AntigenDisaggregationEnabled } from "./AntigensDisaggregation";

function getDbFields(modelFields: ModelFields): string[] {
    return _(modelFields)
        .map((value, key) => {
            if (typeof value === "function") {
                return key + "[" + getDbFields(value(metadataFields)).join(",") + "]";
            } else if (typeof value === "boolean") {
                return value ? key : null;
            } else {
                return key + "[" + getDbFields(value).join(",") + "]";
            }
        })
        .compact()
        .value();
}

function toDbParams(metadataParams: MetadataGetParams): Dictionary<string> {
    return _(metadataParams)
        .flatMap((params, modelName) => {
            if (!params) {
                return [];
            } else {
                const fields = params.fields || metadataFields[modelName as ModelName];
                return [
                    [modelName + ":fields", getDbFields(fields).join(",")],
                    ...(params.filters || []).map(filter => [modelName + ":filter", filter]),
                ];
            }
        })
        .fromPairs()
        .value();
}

export interface AnalyticsRequest {
    dimension: string[];
    filter?: string[];
    skipMeta?: boolean;
}

export interface AnalyticsResponse {
    headers: Array<{
        name: "dx" | "dy";
        column: "Data";
        valueType: "TEXT" | "NUMBER";
        type: "java.lang.String" | "java.lang.Double";
        hidden: boolean;
        meta: boolean;
    }>;

    rows: Array<string[]>;
    width: number;
    height: number;
}

const ref = { id: true };

export const metadataFields: MetadataFields = {
    attributeValues: {
        value: true,
        attribute: { id: true, code: true },
    },
    attributes: {
        id: true,
        code: true,
        valueType: true,
        displayName: true,
    },
    categories: {
        id: true,
        displayName: true,
        code: true,
        dataDimensionType: true,
        dataDimension: true,
        categoryOptions: {
            id: true,
            code: true,
            displayName: true,
        },
    },
    categoryCombos: {
        id: true,
        displayName: true,
        code: true,
        categories: ref,
        categoryOptionCombos: { id: true, name: true },
    },
    categoryOptions: {
        id: true,
        displayName: true,
        code: true,
    },
    categoryOptionGroups: {
        id: true,
        displayName: true,
        code: true,
        categoryOptions: metadataFields => metadataFields.categoryOptions,
    },
    dashboards: {
        id: true,
        dashboardItems: {
            id: true,
            chart: { id: true },
            map: { id: true },
            reportTable: { id: true },
        },
    },
    dataElements: {
        id: true,
        code: true,
        displayName: true,
        categoryCombo: metadataFields => metadataFields.categoryCombos,
    },
    dataSetElements: {
        dataSet: ref,
        dataElement: ref,
        categoryCombo: ref,
    },
    dataInputPeriods: {
        openingDate: true,
        closingDate: true,
        period: { id: true },
    },
    dataSets: {
        id: true,
        name: true,
        description: true,
        publicAccess: true,
        periodType: true,
        categoryCombo: ref,
        dataElementDecoration: true,
        renderAsTabs: true,
        organisationUnits: ref,
        dataSetElements: metadataFields => metadataFields.dataSetElements,
        openFuturePeriods: true,
        timelyDays: true,
        expiryDays: true,
        sections: ref,
        dataInputPeriods: metadataFields => metadataFields.dataInputPeriods,
        attributeValues: metadataFields => metadataFields.attributeValues,
        formType: true,
    },
    dataElementGroups: {
        id: true,
        displayName: true,
        code: true,
        dataElements: ref,
    },
    organisationUnits: {
        id: true,
        displayName: true,
        path: true,
        level: true,
        ancestors: {
            id: true,
            displayName: true,
            path: true,
            level: true,
        },
    },
    organisationUnitLevels: {
        id: true,
        displayName: true,
        level: true,
    },
};

export type ApiResponse<Value> = { status: true; value: Value } | { status: false; error: string };

export type ModelReference = { model: string; id: string };

export default class DbD2 {
    d2: D2;
    api: D2Api;

    constructor(d2: D2) {
        this.d2 = d2;
        this.api = d2.Api.getApi();
    }

    public async getMetadata<T>(params: MetadataGetParams): Promise<T> {
        const options = { translate: true, ...toDbParams(params) };
        const metadata = await this.api.get("/metadata", options);
        const metadataWithEmptyRecords = _(params)
            .keys()
            .map(key => [key, metadata[key] || []])
            .fromPairs()
            .value();
        return metadataWithEmptyRecords as T;
    }

    public async getOrganisationUnitsFromIds(
        ids: string[],
        options: { pageSize?: number }
    ): Promise<PaginatedObjects<OrganisationUnit>> {
        const { pager, organisationUnits } = await this.api.get("/organisationUnits", {
            paging: true,
            pageSize: options.pageSize || 10,
            filter: [
                `id:in:[${_(ids)
                    .take(options.pageSize)
                    .join(",")}]`,
            ],
            fields: ["id", "displayName", "path", "level", "ancestors[id,displayName,path,level]"],
        });
        const newPager = { ...pager, total: ids.length };
        return { pager: newPager, objects: organisationUnits };
    }

    public async validateTeamsForOrganisationUnits(
        organisationUnits: OrganisationUnitPathOnly[],
        categoryCodeForTeams: string
    ) {
        const allAncestorsIds = _(organisationUnits)
            .map("path")
            .flatMap(path => path.split("/").slice(1))
            .uniq()
            .value()
            .join(",");
        const organisationUnitsIds = _.map(organisationUnits, "id");
        const response = await this.api.get("/metadata", {
            "categoryOptions:fields": "id,categories[code],organisationUnits[id]",
            "categoryOptions:filter": `organisationUnits.id:in:[${allAncestorsIds}]`, //Missing categoryTeamCode
            "organisationUnits:fields": "id,displayName",
            "organisationUnits:filter": `id:in:[${organisationUnitsIds}]`,
        });

        const { categoryOptions, organisationUnits: orgUnitNamesArray } = response as {
            categoryOptions?: CategoryOptionsCustom[];
            organisationUnits?: OrganisationUnitWithName[];
        };

        const hasTeams = (path: string) => {
            return (categoryOptions || []).some(
                categoryOption =>
                    _(categoryOption.categories)
                        .map("code")
                        .includes(categoryCodeForTeams) &&
                    categoryOption.organisationUnits.some(ou => path.includes(ou.id))
            );
        };

        const orgUnitNames: _.Dictionary<string> = _(orgUnitNamesArray)
            .map(o => [o.id, o.displayName])
            .fromPairs()
            .value();

        return _(organisationUnits || [])
            .map(ou => ({
                id: ou.id,
                displayName: _(orgUnitNames).getOrFail(ou.id),
                hasTeams: hasTeams(ou.path),
            }))
            .value();
    }

    public async getCategoryOptionsByCategoryCode(code: string): Promise<CategoryOption[]> {
        const { categories } = await this.api.get("/categories", {
            filter: [`code:in:[${code}]`],
            fields: ["categoryOptions[id,displayName,code,dataDimension,dataDimensionType]"],
        });

        if (_(categories).isEmpty()) {
            return [];
        } else {
            return _(categories[0].categoryOptions)
                .sortBy("displayName")
                .value();
        }
    }

    public async getCategoryCombosByCode(codes: string[]): Promise<CategoryCombo[]> {
        const { categoryCombos } = await this.api.get("/categoryCombos", {
            paging: false,
            filter: [`code:in:[${codes.join(",")}]`],
            fields: ["id,code,displayName"],
        });
        return categoryCombos;
    }

    public async postMetadata<Metadata>(
        metadata: Metadata,
        options: MetadataOptions = {}
    ): Promise<ApiResponse<MetadataResponse>> {
        const queryString = _(options).isEmpty()
            ? ""
            : "?" +
              _(options as object[])
                  .map((value, key) => `${key}=${value}`)
                  .join("&");
        try {
            const response = (await this.api.post(
                "/metadata" + queryString,
                metadata
            )) as MetadataResponse;
            return { status: true, value: response };
        } catch (err) {
            return { status: false, error: err.message || err.toString() };
        }
    }

    public async postForm(dataSetId: string, dataEntryForm: DataEntryForm): Promise<boolean> {
        await this.api.post(["dataSets", dataSetId, "form"].join("/"), dataEntryForm);
        return true;
    }

    public async postDataValues(dataValues: DataValue[]): Promise<Response<string[]>> {
        const dataValueRequests: DataValueRequest[] = _(dataValues)
            .groupBy(dv => {
                const parts = [
                    dv.dataSet,
                    dv.completeDate,
                    dv.period,
                    dv.orgUnit,
                    dv.attributeOptionCombo,
                ];
                return parts.join("-");
            })
            .values()
            .map(group => {
                const dv0 = group[0];
                return {
                    dataSet: dv0.dataSet,
                    completeDate: dv0.completeDate,
                    period: dv0.period,
                    orgUnit: dv0.orgUnit,
                    attributeOptionCombo: dv0.attributeOptionCombo,
                    dataValues: group.map(dv => ({
                        dataElement: dv.dataElement,
                        categoryOptionCombo: dv.categoryOptionCombo,
                        value: dv.value,
                        comment: dv.comment,
                    })),
                };
            })
            .value();

        const responses = await promiseMap(dataValueRequests, dataValueRequest => {
            return this.api.post("dataValueSets", dataValueRequest) as Promise<DataValueResponse>;
        });
        const errorResponses = responses.filter(response => response.status !== "SUCCESS");

        if (_(errorResponses).isEmpty()) {
            return { status: true };
        } else {
            return { status: false, error: errorResponses.map(response => response.description) };
        }
    }

    public async deleteMany(modelReferences: ModelReference[]): Promise<Response<string>> {
        const errors = _.compact(
            await promiseMap(modelReferences, async ({ model, id }) => {
                const { httpStatus, httpStatusCode, status, message } = await this.api
                    .delete(`/${model}/${id}`)
                    .catch((err: DeleteResponse) => {
                        if (err.httpStatusCode) {
                            return err;
                        } else {
                            throw err;
                        }
                    });

                if (httpStatusCode === 404) {
                    return null;
                } else if (status !== "OK") {
                    return message || `${httpStatus} (${httpStatusCode})`;
                } else {
                    return null;
                }
            })
        );

        return _(errors).isEmpty()
            ? { status: true }
            : {
                  status: false,
                  error: errors.join("\n"),
              };
    }

    public async getAttributeIdByCode(code: string): Promise<Attribute | undefined> {
        const { attributes } = await this.api.get("/attributes", {
            paging: true,
            pageSize: 1,
            filter: [`code:eq:${code}`],
            fields: ["id"],
        });
        return attributes[0];
    }

    async getMetadataForDashboardItems(
        antigens: Antigen[],
        organisationUnitsPathOnly: OrganisationUnitPathOnly[],
        categoryCodeForTeams: string,
        antigensDissagregation: AntigenDisaggregationEnabled,
        categoryOptions: CategoryOption[],
        ageGroupCategoryId: string
    ) {
        const allAncestorsIds = _(organisationUnitsPathOnly)
            .map("path")
            .flatMap(path => path.split("/").slice(1))
            .uniq()
            .value()
            .join(",");

        const orgUnitsId = _(organisationUnitsPathOnly).map("id");
        const dashboardItems = [dashboardItemsConfig.charts, dashboardItemsConfig.tables];
        const elements = _(dashboardItems)
            .values()
            .flatMap(_.values)
            .groupBy("dataType")
            .mapValues(objs => _.flatMap(objs, "elements"))
            .value();

        const allDataElementCodes = elements["DATA_ELEMENT"].join(",");
        const allIndicatorCodes = elements["INDICATOR"].join(",");
        const antigenCodes = antigens.map(an => an.code);
<<<<<<< HEAD
        const { antigenCategoryCode } = dashboardItemsConfig;

        const {
            categories,
            dataElements,
            indicators,
            categoryOptions: teamOptions,
            organisationUnits: organisationUnitsWithName,
        } = await this.api.get<{
            categories?: {
                id: string;
                code: string;
                categoryOptions: { id: string; code: string; name: string }[];
            }[];
            dataElements?: { id: string; code: string }[];
            indicators?: { id: string; code: string }[];
            categoryOptions?: {
                id: string;
                categories: { id: string; code: string }[];
                organisationUnits: { id: string };
            }[];
            organisationUnits?: { id: string; displayName: string; path: string }[];
        }>("/metadata", {
            "categories:fields": "id,code,categoryOptions[id,code,name]",
            "categories:filter": `code:in:[${antigenCategoryCode},${categoryCodeForTeams}]`,
=======
        const response = await this.api.get("/metadata", {
            "categories:fields": "id,categoryOptions[id,code,name]",
            "categories:filter": `code:in:[${dashboardItemsConfig.antigenCategoryCode}]`,
>>>>>>> cc5168ca
            "dataElements:fields": "id,code",
            "dataElements:filter": `code:in:[${allDataElementCodes}]`,
            "indicators:fields": "id,code",
            "indicators:filter": `code:in:[${allIndicatorCodes}]`,
            "categoryOptions:fields": "id,categories[id,code],organisationUnits[id]",
            "categoryOptions:filter": `organisationUnits.id:in:[${allAncestorsIds}]`,
            "organisationUnits:fields": "id,displayName,path",
            "organisationUnits:filter": `id:in:[${orgUnitsId}]`,
        });
        const {
            categories,
            dataElements,
            indicators,
            categoryOptions,
            organisationUnits: organisationUnitsWithName,
        } = response as DashboardMetadataRequest;

        const categoriesByCode = _(categories).keyBy(category => category.code);
        const antigenCategory = categoriesByCode.getOrFail(antigenCategoryCode);
        const teamsCategory = categoriesByCode.getOrFail(categoryCodeForTeams);

        const antigensMeta = _.filter(antigenCategory.categoryOptions, op =>
            _.includes(antigenCodes, op.code)
        );

        if (!teamOptions) {
            throw new Error("Organization Units chosen have no teams associated");
        }

<<<<<<< HEAD
        const teamsByOrgUnit: { [orgUnitId: string]: string[] } = organisationUnitsPathOnly.reduce(
            (acc, ou) => {
                let teams: string[] = [];
                teamOptions.forEach(categoryOption => {
                    const coIsTeam = _(categoryOption.categories)
                        .map("code")
                        .includes(categoryCodeForTeams);
                    const coIncludesOrgUnit = _(categoryOption.organisationUnits)
                        .map("id")
                        .some((coOu: string) => ou.path.includes(coOu));

                    if (coIsTeam && coIncludesOrgUnit) {
                        teams.push(categoryOption.id);
                    }
                });
                return { ...acc, [ou.id]: teams };
            },
            {}
        );

        const categoryOptionsByName: _.Dictionary<string> = _(categoryOptions)
            .map(co => [co.displayName, co.id])
            .fromPairs()
            .value();

        const ageGroupsToId = (ageGroups: string[]): string[] =>
            _.map(ageGroups, ag => categoryOptionsByName[ag]);

        const ageGroupsByAntigen: _.Dictionary<string[]> = _(antigensDissagregation)
            .map(d => [d.antigen.id, ageGroupsToId(d.ageGroups)])
            .fromPairs()
            .value();

        const teamsMetadata = {
            teamsByOrgUnit,
            categoryId: teamsCategory.id,
=======
        const teamsByOrgUnit = organisationUnitsPathOnly.reduce((acc, ou) => {
            let teams: string[] = [];
            categoryOptions.forEach(co => {
                const coIsTeam = _(co.categories)
                    .map("code")
                    .includes(categoryCodeForTeams);
                const coIncludesOrgUnit = _(co.organisationUnits)
                    .map("id")
                    .some(coOu => ou.path.includes(coOu));

                if (coIsTeam && coIncludesOrgUnit) {
                    teams.push(co.id);
                }
            });
            return { ...acc, [ou.id]: teams };
        }, {});

        const teamsMetadata: Dictionary<any> = {
            ...teamsByOrgUnit,
            categoryId: categoryOptions[0].categories[0].id,
>>>>>>> cc5168ca
        };

        const dashboardMetadata = {
            antigenCategory: antigenCategory.id,
            dataElements: {
                type: "DATA_ELEMENT",
                data: dataElements,
                key: "dataElement",
            },
            indicators: {
                type: "INDICATOR",
                data: indicators,
                key: "indicator",
            },
            antigensMeta,
            organisationUnitsWithName,
            disaggregationMetadata: {
                teams: (_antigen = null, orgUnit: Ref) => ({
                    categoryId: teamsMetadata.categoryId,
                    elements: teamsMetadata.teamsByOrgUnit[orgUnit.id],
                }),
                ageGroups: (antigen: Ref) => ({
                    categoryId: ageGroupCategoryId,
                    elements: ageGroupsByAntigen[antigen.id],
                }),
            },
        };

        return dashboardMetadata;
    }

    public async createDashboard(
        datasetName: String,
        organisationUnits: OrganisationUnitPathOnly[],
        antigens: Antigen[],
        startDate: Moment,
        endDate: Moment,
        categoryCodeForTeams: string,
        antigensDissagregation: AntigenDisaggregationEnabled,
        categoryOptions: CategoryOption[],
        ageGroupCategoryId: string
    ): Promise<DashboardData> {
        const dashboardItemsMetadata = await this.getMetadataForDashboardItems(
            antigens,
            organisationUnits,
            categoryCodeForTeams,
            antigensDissagregation,
            categoryOptions,
            ageGroupCategoryId
        );

        const dashboardItems = this.createDashboardItems(
            datasetName,
            startDate,
            endDate,
            dashboardItemsMetadata
        );

        const keys: Array<keyof DashboardData> = ["items", "charts", "reportTables"];
        const { items, charts, reportTables } = _(keys)
            .map(key => [key, _(dashboardItems).getOrFail(key)])
            .fromPairs()
            .value();

        const dashboard = {
            id: generateUid(),
            name: `${datasetName}_DASHBOARD`,
            dashboardItems: items,
        };

        return { dashboard, charts, reportTables };
    }

    createDashboardItems(
        datasetName: String,
        startDate: Moment,
        endDate: Moment,
        dashboardItemsMetadata: Dictionary<any>
    ): DashboardData {
        const { organisationUnitsWithName } = dashboardItemsMetadata;
        const organisationUnitsMetadata = organisationUnitsWithName.map(
            (ou: OrganisationUnitWithName) => ({
                id: ou.id,
                parents: { [ou.id]: ou.path },
                name: ou.displayName,
            })
        );
        const periodRange = getDaysRange(startDate, endDate);
        const period = periodRange.map(date => ({ id: date.format("YYYYMMDD") }));
        const antigensMeta = _(dashboardItemsMetadata).getOrFail("antigensMeta");
        const dashboardItemsElements = itemsMetadataConstructor(dashboardItemsMetadata);

        const { antigenCategoryCode, ...itemsConfig } = dashboardItemsConfig;
        const expectedCharts = _.flatMap(itemsConfig, _.keys);

        const keys = ["antigenCategory", "disaggregationMetadata", ...expectedCharts] as Array<
            keyof typeof dashboardItemsElements
        >;
        const { antigenCategory, disaggregationMetadata, ...elements } = _(keys)
            .map(key => [key, _(dashboardItemsElements).getOrFail(key)])
            .fromPairs()
            .value();

        const dashboardItems = buildDashboardItems(
            antigensMeta,
            datasetName,
            organisationUnitsMetadata,
            period,
            antigenCategory,
            disaggregationMetadata,
            elements
        );
        const charts = _(dashboardItems).getOrFail("charts");
        const reportTables = _(dashboardItems).getOrFail("reportTables");

        const chartIds = charts.map(chart => chart.id);
        const reportTableIds = reportTables.map(table => table.id);

        const dashboardCharts = chartIds.map((id: string) => ({
            type: "CHART",
            chart: { id },
        }));
        const dashboardTables = reportTableIds.map((id: string) => ({
            type: "REPORT_TABLE",
            reportTable: { id },
        }));

        const dashboardData = {
            items: [...dashboardCharts, ...dashboardTables],
            charts,
            reportTables,
        };

        return dashboardData;
    }

    public getAnalytics(request: AnalyticsRequest): Promise<AnalyticsResponse> {
        return this.api.get("/analytics", request) as Promise<AnalyticsResponse>;
    }
}

export function toStatusResponse(response: ApiResponse<MetadataResponse>): Response<string> {
    if (!response.status) {
        return { status: false, error: response.error };
    } else if (response.value.status === "OK") {
        return { status: true };
    } else {
        const errors = _(response.value.typeReports)
            .flatMap(tr => tr.objectReports)
            .flatMap(or => or.errorReports)
            .map("message")
            .value();

        return { status: false, error: errors.join("\n") };
    }
}<|MERGE_RESOLUTION|>--- conflicted
+++ resolved
@@ -454,7 +454,6 @@
         const allDataElementCodes = elements["DATA_ELEMENT"].join(",");
         const allIndicatorCodes = elements["INDICATOR"].join(",");
         const antigenCodes = antigens.map(an => an.code);
-<<<<<<< HEAD
         const { antigenCategoryCode } = dashboardItemsConfig;
 
         const {
@@ -480,11 +479,6 @@
         }>("/metadata", {
             "categories:fields": "id,code,categoryOptions[id,code,name]",
             "categories:filter": `code:in:[${antigenCategoryCode},${categoryCodeForTeams}]`,
-=======
-        const response = await this.api.get("/metadata", {
-            "categories:fields": "id,categoryOptions[id,code,name]",
-            "categories:filter": `code:in:[${dashboardItemsConfig.antigenCategoryCode}]`,
->>>>>>> cc5168ca
             "dataElements:fields": "id,code",
             "dataElements:filter": `code:in:[${allDataElementCodes}]`,
             "indicators:fields": "id,code",
@@ -494,13 +488,6 @@
             "organisationUnits:fields": "id,displayName,path",
             "organisationUnits:filter": `id:in:[${orgUnitsId}]`,
         });
-        const {
-            categories,
-            dataElements,
-            indicators,
-            categoryOptions,
-            organisationUnits: organisationUnitsWithName,
-        } = response as DashboardMetadataRequest;
 
         const categoriesByCode = _(categories).keyBy(category => category.code);
         const antigenCategory = categoriesByCode.getOrFail(antigenCategoryCode);
@@ -514,7 +501,6 @@
             throw new Error("Organization Units chosen have no teams associated");
         }
 
-<<<<<<< HEAD
         const teamsByOrgUnit: { [orgUnitId: string]: string[] } = organisationUnitsPathOnly.reduce(
             (acc, ou) => {
                 let teams: string[] = [];
@@ -551,28 +537,6 @@
         const teamsMetadata = {
             teamsByOrgUnit,
             categoryId: teamsCategory.id,
-=======
-        const teamsByOrgUnit = organisationUnitsPathOnly.reduce((acc, ou) => {
-            let teams: string[] = [];
-            categoryOptions.forEach(co => {
-                const coIsTeam = _(co.categories)
-                    .map("code")
-                    .includes(categoryCodeForTeams);
-                const coIncludesOrgUnit = _(co.organisationUnits)
-                    .map("id")
-                    .some(coOu => ou.path.includes(coOu));
-
-                if (coIsTeam && coIncludesOrgUnit) {
-                    teams.push(co.id);
-                }
-            });
-            return { ...acc, [ou.id]: teams };
-        }, {});
-
-        const teamsMetadata: Dictionary<any> = {
-            ...teamsByOrgUnit,
-            categoryId: categoryOptions[0].categories[0].id,
->>>>>>> cc5168ca
         };
 
         const dashboardMetadata = {
