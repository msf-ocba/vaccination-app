import { AnalyticsResponse } from "./db-d2";
import { Moment } from "moment";
import { Dictionary } from "lodash";
import { generateUid } from "d2/uid";
import { D2, D2Api, DeleteResponse } from "./d2.types";
import {
    OrganisationUnit,
    PaginatedObjects,
    CategoryOption,
    CategoryCombo,
    MetadataResponse,
    ModelFields,
    MetadataGetParams,
    ModelName,
    MetadataFields,
    Attribute,
    DataEntryForm,
    OrganisationUnitPathOnly,
    DashboardData,
    DataValueRequest,
    DataValueResponse,
    Response,
    DataValue,
<<<<<<< HEAD
    MetadataOptions,
=======
    DashboardMetadataRequest,
    OrganisationUnitWithName,
    CategoryOptionsCustom,
>>>>>>> 32447621
} from "./db.types";
import _ from "lodash";
import {
    dashboardItemsConfig,
    itemsMetadataConstructor,
    buildDashboardItems,
} from "./dashboard-items";
import { getDaysRange } from "../utils/date";
import { Antigen } from "./campaign";
import "../utils/lodash-mixins";
import { promiseMap } from "../utils/promises";

function getDbFields(modelFields: ModelFields): string[] {
    return _(modelFields)
        .map((value, key) => {
            if (typeof value === "function") {
                return key + "[" + getDbFields(value(metadataFields)).join(",") + "]";
            } else if (typeof value === "boolean") {
                return value ? key : null;
            } else {
                return key + "[" + getDbFields(value).join(",") + "]";
            }
        })
        .compact()
        .value();
}

function toDbParams(metadataParams: MetadataGetParams): Dictionary<string> {
    return _(metadataParams)
        .flatMap((params, modelName) => {
            if (!params) {
                return [];
            } else {
                const fields = params.fields || metadataFields[modelName as ModelName];
                return [
                    [modelName + ":fields", getDbFields(fields).join(",")],
                    ...(params.filters || []).map(filter => [modelName + ":filter", filter]),
                ];
            }
        })
        .fromPairs()
        .value();
}

export interface AnalyticsRequest {
    dimension: string[];
    filter?: string[];
    skipMeta?: boolean;
}

export interface AnalyticsResponse {
    headers: Array<{
        name: "dx" | "dy";
        column: "Data";
        valueType: "TEXT" | "NUMBER";
        type: "java.lang.String" | "java.lang.Double";
        hidden: boolean;
        meta: boolean;
    }>;

    rows: Array<string[]>;
    width: number;
    height: number;
}

const ref = { id: true };

export const metadataFields: MetadataFields = {
    attributeValues: {
        value: true,
        attribute: { id: true, code: true },
    },
    attributes: {
        id: true,
        code: true,
        valueType: true,
        displayName: true,
    },
    categories: {
        id: true,
        displayName: true,
        code: true,
        dataDimensionType: true,
        dataDimension: true,
        categoryOptions: {
            id: true,
            code: true,
            displayName: true,
        },
    },
    categoryCombos: {
        id: true,
        displayName: true,
        code: true,
        categories: ref,
        categoryOptionCombos: { id: true, name: true },
    },
    categoryOptions: {
        id: true,
        displayName: true,
        code: true,
    },
    categoryOptionGroups: {
        id: true,
        displayName: true,
        code: true,
        categoryOptions: metadataFields => metadataFields.categoryOptions,
    },
    dashboards: {
        id: true,
        dashboardItems: {
            id: true,
            chart: { id: true },
            map: { id: true },
            reportTable: { id: true },
        },
    },
    dataElements: {
        id: true,
        code: true,
        displayName: true,
        categoryCombo: metadataFields => metadataFields.categoryCombos,
    },
    dataSetElements: {
        dataSet: ref,
        dataElement: ref,
        categoryCombo: ref,
    },
    dataInputPeriods: {
        openingDate: true,
        closingDate: true,
        period: { id: true },
    },
    dataSets: {
        id: true,
        name: true,
        description: true,
        publicAccess: true,
        periodType: true,
        categoryCombo: ref,
        dataElementDecoration: true,
        renderAsTabs: true,
        organisationUnits: ref,
        dataSetElements: metadataFields => metadataFields.dataSetElements,
        openFuturePeriods: true,
        timelyDays: true,
        expiryDays: true,
        sections: ref,
        dataInputPeriods: metadataFields => metadataFields.dataInputPeriods,
        attributeValues: metadataFields => metadataFields.attributeValues,
        formType: true,
    },
    dataElementGroups: {
        id: true,
        displayName: true,
        code: true,
        dataElements: ref,
    },
    organisationUnits: {
        id: true,
        displayName: true,
        path: true,
        level: true,
        ancestors: {
            id: true,
            displayName: true,
            path: true,
            level: true,
        },
    },
    organisationUnitLevels: {
        id: true,
        displayName: true,
        level: true,
    },
};

export type ApiResponse<Value> = { status: true; value: Value } | { status: false; error: string };

export type ModelReference = { model: string; id: string };

export default class DbD2 {
    d2: D2;
    api: D2Api;

    constructor(d2: D2) {
        this.d2 = d2;
        this.api = d2.Api.getApi();
    }

    public async getMetadata<T>(params: MetadataGetParams): Promise<T> {
        const options = { translate: true, ...toDbParams(params) };
        const metadata = await this.api.get("/metadata", options);
        const metadataWithEmptyRecords = _(params)
            .keys()
            .map(key => [key, metadata[key] || []])
            .fromPairs()
            .value();
        return metadataWithEmptyRecords as T;
    }

    public async getOrganisationUnitsFromIds(
        ids: string[],
        options: { pageSize?: number }
    ): Promise<PaginatedObjects<OrganisationUnit>> {
        const { pager, organisationUnits } = await this.api.get("/organisationUnits", {
            paging: true,
            pageSize: options.pageSize || 10,
            filter: [
                `id:in:[${_(ids)
                    .take(options.pageSize)
                    .join(",")}]`,
            ],
            fields: ["id", "displayName", "path", "level", "ancestors[id,displayName,path,level]"],
        });
        const newPager = { ...pager, total: ids.length };
        return { pager: newPager, objects: organisationUnits };
    }

    public async validateTeamsForOrganisationUnits(
        organisationUnits: OrganisationUnitPathOnly[],
        categoryCodeForTeams: string
    ) {
        const allAncestorsIds = _(organisationUnits)
            .map("path")
            .flatMap(path => path.split("/").slice(1))
            .uniq()
            .value()
            .join(",");
        const organisationUnitsIds = _.map(organisationUnits, "id");
        const response = await this.api.get("/metadata", {
            "categoryOptions:fields": "id,categories[code],organisationUnits[id]",
            "categoryOptions:filter": `organisationUnits.id:in:[${allAncestorsIds}]`, //Missing categoryTeamCode
            "organisationUnits:fields": "id,displayName",
            "organisationUnits:filter": `id:in:[${organisationUnitsIds}]`,
        });

        const { categoryOptions, organisationUnits: orgUnitNamesArray } = response as {
            categoryOptions?: CategoryOptionsCustom[];
            organisationUnits?: OrganisationUnitWithName[];
        };

        const hasTeams = (path: string) => {
            return (categoryOptions || []).some(
                categoryOption =>
                    _(categoryOption.categories)
                        .map("code")
                        .includes(categoryCodeForTeams) &&
                    categoryOption.organisationUnits.some(ou => path.includes(ou.id))
            );
        };

        const orgUnitNames: _.Dictionary<string> = _(orgUnitNamesArray)
            .map(o => [o.id, o.displayName])
            .fromPairs()
            .value();

        return _(organisationUnits || [])
            .map(ou => ({
                id: ou.id,
                displayName: _(orgUnitNames).getOrFail(ou.id),
                hasTeams: hasTeams(ou.path),
            }))
            .value();
    }

    public async getCategoryOptionsByCategoryCode(code: string): Promise<CategoryOption[]> {
        const { categories } = await this.api.get("/categories", {
            filter: [`code:in:[${code}]`],
            fields: ["categoryOptions[id,displayName,code,dataDimension,dataDimensionType]"],
        });

        if (_(categories).isEmpty()) {
            return [];
        } else {
            return _(categories[0].categoryOptions)
                .sortBy("displayName")
                .value();
        }
    }

    public async getCategoryCombosByCode(codes: string[]): Promise<CategoryCombo[]> {
        const { categoryCombos } = await this.api.get("/categoryCombos", {
            paging: false,
            filter: [`code:in:[${codes.join(",")}]`],
            fields: ["id,code,displayName"],
        });
        return categoryCombos;
    }

    public async postMetadata<Metadata>(
        metadata: Metadata,
        options: MetadataOptions = {}
    ): Promise<ApiResponse<MetadataResponse>> {
        const queryString = _(options).isEmpty()
            ? ""
            : "?" +
              _(options as object[])
                  .map((value, key) => `${key}=${value}`)
                  .join("&");
        try {
            const response = (await this.api.post(
                "/metadata" + queryString,
                metadata
            )) as MetadataResponse;
            return { status: true, value: response };
        } catch (err) {
            return { status: false, error: err.message || err.toString() };
        }
    }

    public async postForm(dataSetId: string, dataEntryForm: DataEntryForm): Promise<boolean> {
        await this.api.post(["dataSets", dataSetId, "form"].join("/"), dataEntryForm);
        return true;
    }

    public async postDataValues(dataValues: DataValue[]): Promise<Response<string[]>> {
        const dataValueRequests: DataValueRequest[] = _(dataValues)
            .groupBy(dv => {
                const parts = [
                    dv.dataSet,
                    dv.completeDate,
                    dv.period,
                    dv.orgUnit,
                    dv.attributeOptionCombo,
                ];
                return parts.join("-");
            })
            .values()
            .map(group => {
                const dv0 = group[0];
                return {
                    dataSet: dv0.dataSet,
                    completeDate: dv0.completeDate,
                    period: dv0.period,
                    orgUnit: dv0.orgUnit,
                    attributeOptionCombo: dv0.attributeOptionCombo,
                    dataValues: group.map(dv => ({
                        dataElement: dv.dataElement,
                        categoryOptionCombo: dv.categoryOptionCombo,
                        value: dv.value,
                        comment: dv.comment,
                    })),
                };
            })
            .value();

        const responses = await promiseMap(dataValueRequests, dataValueRequest => {
            return this.api.post("dataValueSets", dataValueRequest) as Promise<DataValueResponse>;
        });
        const errorResponses = responses.filter(response => response.status !== "SUCCESS");

        if (_(errorResponses).isEmpty()) {
            return { status: true };
        } else {
            return { status: false, error: errorResponses.map(response => response.description) };
        }
    }

    public async deleteMany(modelReferences: ModelReference[]): Promise<Response<string>> {
        const errors = _.compact(
            await promiseMap(modelReferences, async ({ model, id }) => {
                const { httpStatus, httpStatusCode, status, message } = await this.api
                    .delete(`/${model}/${id}`)
                    .catch((err: DeleteResponse) => {
                        if (err.httpStatusCode) {
                            return err;
                        } else {
                            throw err;
                        }
                    });

                if (httpStatusCode === 404) {
                    return null;
                } else if (status !== "OK") {
                    return message || `${httpStatus} (${httpStatusCode})`;
                } else {
                    return null;
                }
            })
        );

        return _(errors).isEmpty()
            ? { status: true }
            : {
                  status: false,
                  error: errors.join("\n"),
              };
    }

    public async getAttributeIdByCode(code: string): Promise<Attribute | undefined> {
        const { attributes } = await this.api.get("/attributes", {
            paging: true,
            pageSize: 1,
            filter: [`code:eq:${code}`],
            fields: ["id"],
        });
        return attributes[0];
    }

    async getMetadataForDashboardItems(
        antigens: Antigen[],
        organisationUnitsPathOnly: OrganisationUnitPathOnly[],
        categoryCodeForTeams: string
    ) {
        const allAncestorsIds = _(organisationUnitsPathOnly)
            .map("path")
            .flatMap(path => path.split("/").slice(1))
            .uniq()
            .value()
            .join(",");

        const orgUnitsId = _(organisationUnitsPathOnly).map("id");
        const dashboardItems = [dashboardItemsConfig.charts, dashboardItemsConfig.tables];
        const elements = _(dashboardItems)
            .values()
            .flatMap(_.values)
            .groupBy("dataType")
            .mapValues(objs => _.flatMap(objs, "elements"))
            .value();

        const allDataElementCodes = elements["DATA_ELEMENT"].join(",");
        const allIndicatorCodes = elements["INDICATOR"].join(",");
        const antigenCodes = antigens.map(an => an.code);
        const response = await this.api.get("/metadata", {
            "categories:fields": "id,categoryOptions[id,code,name]",
            "categories:filter": `code:in:[${dashboardItemsConfig.antigenCategoryCode}]`,
            "dataElements:fields": "id,code",
            "dataElements:filter": `code:in:[${allDataElementCodes}]`,
            "indicators:fields": "id,code",
            "indicators:filter": `code:in:[${allIndicatorCodes}]`,
            "categoryOptions:fields": "id,categories[id,code],organisationUnits[id]",
            "categoryOptions:filter": `organisationUnits.id:in:[${allAncestorsIds}]`,
            "organisationUnits:fields": "id,displayName,path",
            "organisationUnits:filter": `id:in:[${orgUnitsId}]`,
        });
        const {
            categories,
            dataElements,
            indicators,
            categoryOptions,
            organisationUnits: organisationUnitsWithName,
        } = response as DashboardMetadataRequest;

        const { id: antigenCategory } = categories[0];
        const antigensMeta = _.filter(categories[0].categoryOptions, op =>
            _.includes(antigenCodes, op.code)
        );

        if (!categoryOptions || !categoryOptions[0].categories) {
            throw new Error("Organization Units chosen have no teams associated"); // TEMP: Check will be made dynamically on orgUnit selection step
        }

        const teamsByOrgUnit = organisationUnitsPathOnly.reduce((acc, ou) => {
            let teams: string[] = [];
            categoryOptions.forEach(co => {
                const coIsTeam = _(co.categories)
                    .map("code")
                    .includes(categoryCodeForTeams);
                const coIncludesOrgUnit = _(co.organisationUnits)
                    .map("id")
                    .some(coOu => ou.path.includes(coOu));

                if (coIsTeam && coIncludesOrgUnit) {
                    teams.push(co.id);
                }
            });
            return { ...acc, [ou.id]: teams };
        }, {});

        const teamsMetadata: Dictionary<any> = {
            ...teamsByOrgUnit,
            categoryId: categoryOptions[0].categories[0].id,
        };

        const dashboardMetadata = {
            antigenCategory,
            dataElements: {
                type: "DATA_ELEMENT",
                data: dataElements,
                key: "dataElement",
            },
            indicators: {
                type: "INDICATOR",
                data: indicators,
                key: "indicator",
            },
            antigensMeta,
            organisationUnitsWithName,
            disaggregationMetadata: {
                teams: (antigen = null, orgUnit: { id: string }) => ({
                    categoryId: teamsMetadata.categoryId,
                    teams: teamsMetadata[orgUnit.id],
                }),
            },
        };

        return dashboardMetadata;
    }

    public async createDashboard(
        datasetName: String,
        organisationUnits: OrganisationUnitPathOnly[],
        antigens: Antigen[],
        startDate: Moment,
        endDate: Moment,
        categoryCodeForTeams: string
    ): Promise<DashboardData> {
        const dashboardItemsMetadata = await this.getMetadataForDashboardItems(
            antigens,
            organisationUnits,
            categoryCodeForTeams
        );

        const dashboardItems = this.createDashboardItems(
            datasetName,
            startDate,
            endDate,
            dashboardItemsMetadata
        );

        const keys: Array<keyof DashboardData> = ["items", "charts", "reportTables"];
        const { items, charts, reportTables } = _(keys)
            .map(key => [key, _(dashboardItems).getOrFail(key)])
            .fromPairs()
            .value();

        const dashboard = {
            id: generateUid(),
            name: `${datasetName}_DASHBOARD`,
            dashboardItems: items,
        };

        return { dashboard, charts, reportTables };
    }

    createDashboardItems(
        datasetName: String,
        startDate: Moment,
        endDate: Moment,
        dashboardItemsMetadata: Dictionary<any>
    ): DashboardData {
        const { organisationUnitsWithName } = dashboardItemsMetadata;
        const organisationUnitsMetadata = organisationUnitsWithName.map(
            (ou: OrganisationUnitWithName) => ({
                id: ou.id,
                parents: { [ou.id]: ou.path },
                name: ou.displayName,
            })
        );
        const periodRange = getDaysRange(startDate, endDate);
        const period = periodRange.map(date => ({ id: date.format("YYYYMMDD") }));
        const antigensMeta = _(dashboardItemsMetadata).getOrFail("antigensMeta");
        const dashboardItemsElements = itemsMetadataConstructor(dashboardItemsMetadata);

        const { antigenCategoryCode, ...itemsConfig } = dashboardItemsConfig;
        const expectedCharts = _.flatMap(itemsConfig, _.keys);

        const keys = ["antigenCategory", "disaggregationMetadata", ...expectedCharts] as Array<
            keyof typeof dashboardItemsElements
        >;
        const { antigenCategory, disaggregationMetadata, ...elements } = _(keys)
            .map(key => [key, _(dashboardItemsElements).getOrFail(key)])
            .fromPairs()
            .value();

        const dashboardItems = buildDashboardItems(
            antigensMeta,
            datasetName,
            organisationUnitsMetadata,
            period,
            antigenCategory,
            disaggregationMetadata,
            elements
        );
        const charts = _(dashboardItems).getOrFail("charts");
        const reportTables = _(dashboardItems).getOrFail("reportTables");

        const chartIds = charts.map(chart => chart.id);
        const reportTableIds = reportTables.map(table => table.id);

        const dashboardCharts = chartIds.map((id: string) => ({
            type: "CHART",
            chart: { id },
        }));
        const dashboardTables = reportTableIds.map((id: string) => ({
            type: "REPORT_TABLE",
            reportTable: { id },
        }));

        const dashboardData = {
            items: [...dashboardCharts, ...dashboardTables],
            charts,
            reportTables,
        };

        return dashboardData;
    }

    public getAnalytics(request: AnalyticsRequest): Promise<AnalyticsResponse> {
        return this.api.get("/analytics", request) as Promise<AnalyticsResponse>;
    }
}

export function toStatusResponse(response: ApiResponse<MetadataResponse>): Response<string> {
    if (!response.status) {
        return { status: false, error: response.error };
    } else if (response.value.status === "OK") {
        return { status: true };
    } else {
        const errors = _(response.value.typeReports)
            .flatMap(tr => tr.objectReports)
            .flatMap(or => or.errorReports)
            .map("message")
            .value();

        return { status: false, error: errors.join("\n") };
    }
}<|MERGE_RESOLUTION|>--- conflicted
+++ resolved
@@ -21,13 +21,10 @@
     DataValueResponse,
     Response,
     DataValue,
-<<<<<<< HEAD
     MetadataOptions,
-=======
     DashboardMetadataRequest,
     OrganisationUnitWithName,
     CategoryOptionsCustom,
->>>>>>> 32447621
 } from "./db.types";
 import _ from "lodash";
 import {
