import { AnalyticsResponse } from "./db-d2";
import { Moment } from "moment";
import { Dictionary } from "lodash";
import { generateUid } from "d2/uid";
import { D2, D2Api, DeleteResponse } from "./d2.types";
import {
    OrganisationUnit,
    PaginatedObjects,
    CategoryOption,
    CategoryCombo,
    MetadataResponse,
    ModelFields,
    MetadataGetParams,
    ModelName,
    MetadataFields,
    Attribute,
    DataEntryForm,
    OrganisationUnitPathOnly,
    DashboardData,
    DataValueRequest,
    DataValueResponse,
    Response,
    DataValue,
    MetadataOptions,
} from "./db.types";
import _ from "lodash";
import {
    dashboardItemsConfig,
    itemsMetadataConstructor,
    buildDashboardItems,
} from "./dashboard-items";
import { getDaysRange } from "../utils/date";
import { Antigen } from "./campaign";
import "../utils/lodash-mixins";
import { promiseMap } from "../utils/promises";

function getDbFields(modelFields: ModelFields): string[] {
    return _(modelFields)
        .map((value, key) => {
            if (typeof value === "function") {
                return key + "[" + getDbFields(value(metadataFields)).join(",") + "]";
            } else if (typeof value === "boolean") {
                return value ? key : null;
            } else {
                return key + "[" + getDbFields(value).join(",") + "]";
            }
        })
        .compact()
        .value();
}

function toDbParams(metadataParams: MetadataGetParams): Dictionary<string> {
    return _(metadataParams)
        .flatMap((params, modelName) => {
            if (!params) {
                return [];
            } else {
                const fields = params.fields || metadataFields[modelName as ModelName];
                return [
                    [modelName + ":fields", getDbFields(fields).join(",")],
                    ...(params.filters || []).map(filter => [modelName + ":filter", filter]),
                ];
            }
        })
        .fromPairs()
        .value();
}

export interface AnalyticsRequest {
    dimension: string[];
    filter?: string[];
    skipMeta?: boolean;
}

export interface AnalyticsResponse {
    headers: Array<{
        name: "dx" | "dy";
        column: "Data";
        valueType: "TEXT" | "NUMBER";
        type: "java.lang.String" | "java.lang.Double";
        hidden: boolean;
        meta: boolean;
    }>;

    rows: Array<string[]>;
    width: number;
    height: number;
}

const ref = { id: true };

<<<<<<< HEAD
export const metadataFields: MetadataFields = {
    attributeValues: {
        value: true,
        attribute: { id: true, code: true },
=======
const metadataFields: MetadataFields = {
    attributes: {
        id: true,
        code: true,
        valueType: true,
        displayName: true,
>>>>>>> a702ab82
    },
    categories: {
        id: true,
        displayName: true,
        code: true,
        dataDimensionType: true,
        dataDimension: true,
        categoryOptions: {
            id: true,
            code: true,
            displayName: true,
        },
    },
    categoryCombos: {
        id: true,
        displayName: true,
        code: true,
        categories: ref,
        categoryOptionCombos: { id: true, name: true },
    },
    categoryOptions: {
        id: true,
        displayName: true,
        code: true,
    },
    categoryOptionGroups: {
        id: true,
        displayName: true,
        code: true,
        categoryOptions: metadataFields => metadataFields.categoryOptions,
    },
    dashboards: {
        id: true,
        dashboardItems: {
            id: true,
            chart: { id: true },
            map: { id: true },
            reportTable: { id: true },
        },
    },
    dataElements: {
        id: true,
        code: true,
        displayName: true,
        categoryCombo: metadataFields => metadataFields.categoryCombos,
    },
    dataSetElements: {
        dataSet: ref,
        dataElement: ref,
        categoryCombo: ref,
    },
    dataInputPeriods: {
        openingDate: true,
        closingDate: true,
        period: { id: true },
    },
    dataSets: {
        id: true,
        name: true,
        description: true,
        publicAccess: true,
        periodType: true,
        categoryCombo: ref,
        dataElementDecoration: true,
        renderAsTabs: true,
        organisationUnits: ref,
        dataSetElements: metadataFields => metadataFields.dataSetElements,
        openFuturePeriods: true,
        timelyDays: true,
        expiryDays: true,
        sections: ref,
        dataInputPeriods: metadataFields => metadataFields.dataInputPeriods,
        attributeValues: metadataFields => metadataFields.attributeValues,
        formType: true,
    },
    dataElementGroups: {
        id: true,
        displayName: true,
        code: true,
        dataElements: ref,
    },
    organisationUnits: {
        id: true,
        displayName: true,
        path: true,
        level: true,
        ancestors: {
            id: true,
            displayName: true,
            path: true,
            level: true,
        },
    },
    organisationUnitLevels: {
        id: true,
        displayName: true,
        level: true,
    },
};

export type ApiResponse<Value> = { status: true; value: Value } | { status: false; error: string };

export type ModelReference = { model: string; id: string };

export default class DbD2 {
    d2: D2;
    api: D2Api;

    constructor(d2: D2) {
        this.d2 = d2;
        this.api = d2.Api.getApi();
    }

    public async getMetadata<T>(params: MetadataGetParams): Promise<T> {
        const options = { translate: true, ...toDbParams(params) };
        const metadata = await this.api.get("/metadata", options);
        const metadataWithEmptyRecords = _(params)
            .keys()
            .map(key => [key, metadata[key] || []])
            .fromPairs()
            .value();
        return metadataWithEmptyRecords as T;
    }

    public async getOrganisationUnitsFromIds(
        ids: string[],
        options: { pageSize?: number }
    ): Promise<PaginatedObjects<OrganisationUnit>> {
        const { pager, organisationUnits } = await this.api.get("/organisationUnits", {
            paging: true,
            pageSize: options.pageSize || 10,
            filter: [
                `id:in:[${_(ids)
                    .take(options.pageSize)
                    .join(",")}]`,
            ],
            fields: ["id", "displayName", "path", "level", "ancestors[id,displayName,path,level]"],
        });
        const newPager = { ...pager, total: ids.length };
        return { pager: newPager, objects: organisationUnits };
    }

    public async getCategoryOptionsByCategoryCode(code: string): Promise<CategoryOption[]> {
        const { categories } = await this.api.get("/categories", {
            filter: [`code:in:[${code}]`],
            fields: ["categoryOptions[id,displayName,code,dataDimension,dataDimensionType]"],
        });

        if (_(categories).isEmpty()) {
            return [];
        } else {
            return _(categories[0].categoryOptions)
                .sortBy("displayName")
                .value();
        }
    }

    public async getCategoryCombosByCode(codes: string[]): Promise<CategoryCombo[]> {
        const { categoryCombos } = await this.api.get("/categoryCombos", {
            paging: false,
            filter: [`code:in:[${codes.join(",")}]`],
            fields: ["id,code,displayName"],
        });
        return categoryCombos;
    }

    public async postMetadata<Metadata>(
        metadata: Metadata,
        options: MetadataOptions = {}
    ): Promise<ApiResponse<MetadataResponse>> {
        const queryString = _(options).isEmpty()
            ? ""
            : "?" +
              _(options as object[])
                  .map((value, key) => `${key}=${value}`)
                  .join("&");
        try {
            const response = (await this.api.post(
                "/metadata" + queryString,
                metadata
            )) as MetadataResponse;
            return { status: true, value: response };
        } catch (err) {
            return { status: false, error: err.message || err.toString() };
        }
    }

    public async postForm(dataSetId: string, dataEntryForm: DataEntryForm): Promise<boolean> {
        await this.api.post(["dataSets", dataSetId, "form"].join("/"), dataEntryForm);
        return true;
    }

    public async postDataValues(dataValues: DataValue[]): Promise<Response<string[]>> {
        const dataValueRequests: DataValueRequest[] = _(dataValues)
            .groupBy(dv => {
                const parts = [
                    dv.dataSet,
                    dv.completeDate,
                    dv.period,
                    dv.orgUnit,
                    dv.attributeOptionCombo,
                ];
                return parts.join("-");
            })
            .values()
            .map(group => {
                const dv0 = group[0];
                return {
                    dataSet: dv0.dataSet,
                    completeDate: dv0.completeDate,
                    period: dv0.period,
                    orgUnit: dv0.orgUnit,
                    attributeOptionCombo: dv0.attributeOptionCombo,
                    dataValues: group.map(dv => ({
                        dataElement: dv.dataElement,
                        categoryOptionCombo: dv.categoryOptionCombo,
                        value: dv.value,
                        comment: dv.comment,
                    })),
                };
            })
            .value();

        const responses = await promiseMap(dataValueRequests, dataValueRequest => {
            return this.api.post("dataValueSets", dataValueRequest) as Promise<DataValueResponse>;
        });
        const errorResponses = responses.filter(response => response.status !== "SUCCESS");

        if (_(errorResponses).isEmpty()) {
            return { status: true };
        } else {
            return { status: false, error: errorResponses.map(response => response.description) };
        }
    }

    public async deleteMany(modelReferences: ModelReference[]): Promise<Response<string>> {
        const errors = _.compact(
            await promiseMap(modelReferences, async ({ model, id }) => {
                const { httpStatus, httpStatusCode, status, message } = await this.api
                    .delete(`/${model}/${id}`)
                    .catch((err: DeleteResponse) => {
                        if (err.httpStatusCode) {
                            return err;
                        } else {
                            throw err;
                        }
                    });

                if (httpStatusCode === 404) {
                    return null;
                } else if (status !== "OK") {
                    return message || `${httpStatus} (${httpStatusCode})`;
                } else {
                    return null;
                }
            })
        );

        return _(errors).isEmpty()
            ? { status: true }
            : {
                  status: false,
                  error: errors.join("\n"),
              };
    }

    public async getAttributeIdByCode(code: string): Promise<Attribute | undefined> {
        const { attributes } = await this.api.get("/attributes", {
            paging: true,
            pageSize: 1,
            filter: [`code:eq:${code}`],
            fields: ["id"],
        });
        return attributes[0];
    }

    async getMetadataForDashboardItems(
        antigens: Antigen[],
        organisationUnitsPathOnly: OrganisationUnitPathOnly[],
        categoryCodeForTeams: string
    ) {
        const allAncestorsIds = _(organisationUnitsPathOnly)
            .map("path")
            .flatMap(path => path.split("/").slice(1))
            .uniq()
            .value()
            .join(",");

        const orgUnitsId = _(organisationUnitsPathOnly).map("id");
        const dashboardItems = [dashboardItemsConfig.charts, dashboardItemsConfig.tables];
        const elements = _(dashboardItems)
            .values()
            .flatMap(_.values)
            .groupBy("dataType")
            .mapValues(objs => _.flatMap(objs, "elements"))
            .value();

        const allDataElementCodes = elements["DATA_ELEMENT"].join(",");
        const allIndicatorCodes = elements["INDICATOR"].join(",");
        const antigenCodes = antigens.map(an => an.code);
        const {
            categories,
            dataElements,
            indicators,
            categoryOptions,
            organisationUnits: organisationUnitsWithName,
        } = await this.api.get("/metadata", {
            "categories:fields": "id,categoryOptions[id,code,name]",
            "categories:filter": `code:in:[${dashboardItemsConfig.antigenCategoryCode}]`,
            "dataElements:fields": "id,code",
            "dataElements:filter": `code:in:[${allDataElementCodes}]`,
            "indicators:fields": "id,code",
            "indicators:filter": `code:in:[${allIndicatorCodes}]`,
            "categoryOptions:fields": "id,categories[id,code],organisationUnits[id]",
            "categoryOptions:filter": `organisationUnits.id:in:[${allAncestorsIds}]`,
            "organisationUnits:fields": "id,displayName,path",
            "organisationUnits:filter": `id:in:[${orgUnitsId}]`,
        });

        const { id: antigenCategory } = categories[0];
        const antigensMeta = _.filter(categories[0].categoryOptions, op =>
            _.includes(antigenCodes, op.code)
        );

        if (!categoryOptions || !categoryOptions[0].categories) {
            throw new Error("Organization Units chosen have no teams associated"); // TEMP: Check will be made dynamically on orgUnit selection step
        }

        const teamsByOrgUnit = organisationUnitsPathOnly.reduce((acc, ou) => {
            let teams: string[] = [];
            categoryOptions.forEach(
                (co: { id: string; organisationUnits: object[]; categories: object[] }) => {
                    const coIsTeam = _(co.categories)
                        .map("code")
                        .includes(categoryCodeForTeams);
                    const coIncludesOrgUnit = _(co.organisationUnits)
                        .map("id")
                        .some((coOu: string) => ou.path.includes(coOu));

                    if (coIsTeam && coIncludesOrgUnit) {
                        teams.push(co.id);
                    }
                }
            );
            return { ...acc, [ou.id]: teams };
        }, {});

        const teamsMetadata: Dictionary<any> = {
            ...teamsByOrgUnit,
            categoryId: categoryOptions[0].categories[0].id,
        };

        const dashboardMetadata = {
            antigenCategory,
            dataElements: {
                type: "DATA_ELEMENT",
                data: dataElements,
                key: "dataElement",
            },
            indicators: {
                type: "INDICATOR",
                data: indicators,
                key: "indicator",
            },
            antigensMeta,
            organisationUnitsWithName,
            disaggregationMetadata: {
                teams: (antigen = null, orgUnit: { id: string }) => ({
                    categoryId: teamsMetadata.categoryId,
                    teams: teamsMetadata[orgUnit.id],
                }),
            },
        };

        return dashboardMetadata;
    }

    public async createDashboard(
        datasetName: String,
        organisationUnits: OrganisationUnitPathOnly[],
        antigens: Antigen[],
        startDate: Moment,
        endDate: Moment,
        categoryCodeForTeams: string
    ): Promise<DashboardData> {
        const dashboardItemsMetadata = await this.getMetadataForDashboardItems(
            antigens,
            organisationUnits,
            categoryCodeForTeams
        );

        const dashboardItems = this.createDashboardItems(
            datasetName,
            startDate,
            endDate,
            dashboardItemsMetadata
        );

        const keys: Array<keyof DashboardData> = ["items", "charts", "reportTables"];
        const { items, charts, reportTables } = _(keys)
            .map(key => [key, _(dashboardItems).getOrFail(key)])
            .fromPairs()
            .value();

        const dashboard = {
            id: generateUid(),
            name: `${datasetName}_DASHBOARD`,
            dashboardItems: items,
        };

        return { dashboard, charts, reportTables };
    }

    createDashboardItems(
        datasetName: String,
        startDate: Moment,
        endDate: Moment,
        dashboardItemsMetadata: Dictionary<any>
    ): DashboardData {
        const { organisationUnitsWithName } = dashboardItemsMetadata;
        const organisationUnitsMetadata = organisationUnitsWithName.map((ou: OrganisationUnit) => ({
            id: ou.id,
            parents: { [ou.id]: ou.path },
            name: ou.displayName,
        }));
        const periodRange = getDaysRange(startDate, endDate);
        const period = periodRange.map(date => ({ id: date.format("YYYYMMDD") }));
        const antigensMeta = _(dashboardItemsMetadata).getOrFail("antigensMeta");
        const dashboardItemsElements = itemsMetadataConstructor(dashboardItemsMetadata);

        const { antigenCategoryCode, ...itemsConfig } = dashboardItemsConfig;
        const expectedCharts = _.flatMap(itemsConfig, _.keys);

        const keys = ["antigenCategory", "disaggregationMetadata", ...expectedCharts] as Array<
            keyof typeof dashboardItemsElements
        >;
        const { antigenCategory, disaggregationMetadata, ...elements } = _(keys)
            .map(key => [key, _(dashboardItemsElements).getOrFail(key)])
            .fromPairs()
            .value();

        const dashboardItems = buildDashboardItems(
            antigensMeta,
            datasetName,
            organisationUnitsMetadata,
            period,
            antigenCategory,
            disaggregationMetadata,
            elements
        );
        const charts = _(dashboardItems).getOrFail("charts");
        const reportTables = _(dashboardItems).getOrFail("reportTables");

        const chartIds = charts.map(chart => chart.id);
        const reportTableIds = reportTables.map(table => table.id);

        const dashboardCharts = chartIds.map((id: string) => ({
            type: "CHART",
            chart: { id },
        }));
        const dashboardTables = reportTableIds.map((id: string) => ({
            type: "REPORT_TABLE",
            reportTable: { id },
        }));

        const dashboardData = {
            items: [...dashboardCharts, ...dashboardTables],
            charts,
            reportTables,
        };

        return dashboardData;
    }

    public getAnalytics(request: AnalyticsRequest): Promise<AnalyticsResponse> {
        return this.api.get("/analytics", request) as Promise<AnalyticsResponse>;
    }
}

export function toStatusResponse(response: ApiResponse<MetadataResponse>): Response<string> {
    if (!response.status) {
        return { status: false, error: response.error };
    } else if (response.value.status === "OK") {
        return { status: true };
    } else {
        const errors = _(response.value.typeReports)
            .flatMap(tr => tr.objectReports)
            .flatMap(or => or.errorReports)
            .map("message")
            .value();

        return { status: false, error: errors.join("\n") };
    }
}<|MERGE_RESOLUTION|>--- conflicted
+++ resolved
@@ -89,19 +89,16 @@
 
 const ref = { id: true };
 
-<<<<<<< HEAD
 export const metadataFields: MetadataFields = {
     attributeValues: {
         value: true,
         attribute: { id: true, code: true },
-=======
-const metadataFields: MetadataFields = {
+    },
     attributes: {
         id: true,
         code: true,
         valueType: true,
         displayName: true,
->>>>>>> a702ab82
     },
     categories: {
         id: true,
