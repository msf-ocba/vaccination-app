--- conflicted
+++ resolved
@@ -1,19 +1,11 @@
-<<<<<<< HEAD
 import { Dictionary } from "lodash";
 import moment from "moment";
-=======
-import _, { Dictionary } from "lodash";
->>>>>>> e66a13f5
 import { D2, D2Api } from "./d2.types";
 import {
     OrganisationUnit,
     PaginatedObjects,
     CategoryOption,
     CategoryCombo,
-<<<<<<< HEAD
-    DataElementGroup,
-=======
->>>>>>> e66a13f5
     MetadataResponse,
     Metadata,
     ModelFields,
@@ -24,7 +16,6 @@
     Ref,
     OrganisationUnitPathOnly,
 } from "./db.types";
-<<<<<<< HEAD
 import _ from "lodash";
 import {
     dashboardItemsConfig,
@@ -32,9 +23,7 @@
     buildDashboardItems,
 } from "./dashboard-items";
 import { getDaysRange } from "../utils/date";
-=======
-import { chart, reportTable } from "./dashboard-items";
->>>>>>> e66a13f5
+import { Antigen } from "./campaign";
 
 function getDbFields(modelFields: ModelFields): string[] {
     return _(modelFields)
@@ -169,19 +158,6 @@
         return categoryCombos;
     }
 
-<<<<<<< HEAD
-    public async getDataElementGroupsByCodes(codes: string[]): Promise<DataElementGroup[]> {
-        const { dataElementGroups } = await this.api.get("/dataElementGroups", {
-            filter: [`code:in:[${codes.join(",")}]`],
-            fields: [
-                "id,code,displayName,dataElements[id,code,displayName,categoryCombo[id,displayName,code]]",
-            ],
-        });
-        return dataElementGroups;
-    }
-
-=======
->>>>>>> e66a13f5
     public async postMetadata(metadata: Metadata): Promise<MetadataResponse> {
         const result = (await this.api.post("/metadata", metadata)) as MetadataResponse;
         return result;
@@ -241,7 +217,7 @@
     public async createDashboard(
         name: String,
         organisationUnits: OrganisationUnitPathOnly[],
-        antigens: CategoryOption[],
+        antigens: Antigen[],
         datasetId: String,
         startDate: Date | null,
         endDate: Date | null
@@ -266,7 +242,7 @@
     async createDashboardItems(
         name: String,
         organisationUnits: OrganisationUnitPathOnly[],
-        antigens: CategoryOption[],
+        antigens: Antigen[],
         datasetId: String,
         startDate: Date | null,
         endDate: Date | null
