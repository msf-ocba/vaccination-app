--- conflicted
+++ resolved
@@ -14,11 +14,8 @@
     MetadataFields,
     Attribute,
     Ref,
-<<<<<<< HEAD
     DataEntryForm,
-=======
     OrganisationUnitPathOnly,
->>>>>>> be8ef1ab
 } from "./db.types";
 import _ from "lodash";
 import {
