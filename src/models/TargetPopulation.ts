import _ from "lodash";

import DbD2 from "./db-d2";
import { MetadataConfig } from "./config";
import {
    OrganisationUnit,
    OrganisationUnitPathOnly,
    Maybe,
    OrganisationUnitLevel,
    DataValue,
} from "./db.types";
import { AntigenDisaggregationEnabled } from "./AntigensDisaggregation";
import { sortAgeGroups } from "../utils/age-groups";

const levelsConfig = {
    levelForPopulation: 5,
    levelsForAgeDistribution: [{ level: 4, isEditable: true }, { level: 5, isEditable: true }],
};

export type TargetPopulationList = Array<TargetPopulationItem>;

export type AgeDistributionByOrgUnit = { [orgUnitId: string]: AgeDistribution };

export type TargetPopulationData = {
    organisationUnitLevels: OrganisationUnitLevel[];
    antigensDisaggregation: AntigenDisaggregationEnabled;
    targetPopulationList: TargetPopulationList;
    ageGroups: string[];
    ageDistributionByOrgUnit: AgeDistributionByOrgUnit;
};

type PairValue = {
    value: Maybe<number>;
    newValue: Maybe<number>;
};

interface AgeDistribution {
    [ageGroup: string]: PairValue;
}

type PopulationTotal = {
    organisationUnit: OrganisationUnit;
    pairValue: PairValue;
};

export type PopulationDistribution = {
    isEditable: boolean;
    organisationUnit: OrganisationUnit;
};

export interface TargetPopulationItem {
    organisationUnit: OrganisationUnit;
    populationTotal: PopulationTotal;
    populationDistributions: PopulationDistribution[];
}

export interface AgeGroupSelector {
    orgUnitId: string;
    ageGroup: string;
}

export class TargetPopulation {
    constructor(
        private config: MetadataConfig,
        private db: DbD2,
        public data: TargetPopulationData
    ) {}

    static build(config: MetadataConfig, db: DbD2): TargetPopulation {
        return new TargetPopulation(config, db, {
            organisationUnitLevels: config.organisationUnitLevels,
            targetPopulationList: [],
            antigensDisaggregation: [],
            ageGroups: [],
            ageDistributionByOrgUnit: {},
        });
    }

    public validate(): Array<{ key: string; namespace: _.Dictionary<string> }> {
        const totalPopulationValidations = this.data.targetPopulationList.map(targetPopOu => {
            const value = getValue(targetPopOu.populationTotal.pairValue);
            return _.isUndefined(value) || _.isNaN(value) || value <= 0
                ? {
                      key: "total_population_invalid",
                      namespace: {
                          organisationUnit: targetPopOu.organisationUnit.displayName,
                          value: (value || "-").toString(),
                      },
                  }
                : null;
        });

        const ageGroupPopulationValidations = this.data.targetPopulationList.map(targetPopOu => {
            const finalPopulationDistribution = this.getFinalDistribution(targetPopOu);

            const ageGroupsInvalid = this.data.ageGroups.filter(ageGroup => {
                const value = finalPopulationDistribution[ageGroup];
                return _.isUndefined(value) || _.isNaN(value) || value < 0 || value > 100;
            });

            return _(ageGroupsInvalid).isEmpty()
                ? null
                : {
                      key: "age_groups_population_invalid",
                      namespace: {
                          ageGroups: ageGroupsInvalid.join(", "),
                          organisationUnit: targetPopOu.organisationUnit.displayName,
                      },
                  };
        });

        const ageGroupAntigensValidations = _.flatMap(
            this.data.targetPopulationList,
            targetPopOu => {
                const finalPopulationDistribution = this.getFinalDistribution(targetPopOu);

                return this.data.antigensDisaggregation.map(antigen => {
                    const sumForAntigenAgeGroups = _(antigen.ageGroups)
                        .map(ageGroup => finalPopulationDistribution[ageGroup] || 0)
                        .sum();

                    return sumForAntigenAgeGroups > 100
                        ? {
                              key: "age_groups_population_for_antigen_invalid",
                              namespace: {
                                  organisationUnit: targetPopOu.organisationUnit.displayName,
                                  antigen: antigen.antigen.name,
                                  ageGroups: antigen.ageGroups.join(" + "),
                                  value: `${sumForAntigenAgeGroups}% > 100%`,
                              },
                              name,
                          }
                        : null;
                });
            }
        );

        return _([
            ...totalPopulationValidations,
            ...ageGroupPopulationValidations,
            ...ageGroupAntigensValidations,
        ])
            .compact()
            .value();
    }

    public async update(
        orgUnitsPathOnly: OrganisationUnitPathOnly[],
        antigensDisaggregation: AntigenDisaggregationEnabled,
        period: string
    ): Promise<TargetPopulation> {
        const ouIds = orgUnitsPathOnly.map(ou => ou.id);
        const ageGroupsForAllAntigens = sortAgeGroups(
            _(antigensDisaggregation)
                .flatMap(({ ageGroups }) => ageGroups)
                .uniq()
                .value()
        );

        const { organisationUnits } = await this.db.getMetadata<{
            organisationUnits: OrganisationUnit[];
        }>({
            organisationUnits: { filters: [`id:in:[${ouIds}]`] },
        });

        const totalPopulationsByOrgUnit = await this.getTotalPopulation(organisationUnits, period);

        const {
            populationDistributionsByOrgUnit,
            ageDistributionByOrgUnit,
        } = await this.getPopulationData(organisationUnits, ageGroupsForAllAntigens, period);

        const targetPopulationList: TargetPopulationItem[] = organisationUnits.map(orgUnit => {
            const populationTotal = _(totalPopulationsByOrgUnit).get(orgUnit.id);

            return {
                organisationUnit: orgUnit,
                populationTotal,
                populationDistributions: _(populationDistributionsByOrgUnit).get(orgUnit.id),
            };
        });

        return new TargetPopulation(this.config, this.db, {
            ...this.data,
            antigensDisaggregation,
            targetPopulationList,
            ageGroups: ageGroupsForAllAntigens,
            ageDistributionByOrgUnit,
        });
    }

    setTotalPopulation(ouIndex: number, value: number) {
        const newData = _.set(
            this.data,
            ["targetPopulationList", ouIndex, "populationTotal", "pairValue", "newValue"],
            value
        );
        return new TargetPopulation(this.config, this.db, newData);
    }

    setAgeGroupPopulation(selector: AgeGroupSelector, value: number) {
        const newData = _.set(
            this.data,
            ["ageDistributionByOrgUnit", selector.orgUnitId, selector.ageGroup, "newValue"],
            value
        );
        return new TargetPopulation(this.config, this.db, newData);
    }

    public get ageGroups() {
        return this.data.ageGroups;
    }

    public get organisationUnitLevels() {
        return this.data.organisationUnitLevels;
    }

    public get targetPopulationList(): TargetPopulationList {
        return this.data.targetPopulationList;
    }

    public get ageDistributionByOrgUnit(): AgeDistributionByOrgUnit {
        return this.data.ageDistributionByOrgUnit;
    }

    public getDataValues(period: string): DataValue[] {
        const { config } = this;
        const catCombosByCode = _.keyBy(config.categoryCombos, "code");
        const getCocsByName = (catComboCode: string): { [cocName: string]: string } => {
            const catCombo = _(catCombosByCode).getOrFail(catComboCode);
            return _(catCombo.categoryOptionCombos)
                .keyBy("name")
                .mapValues("id")
                .value();
        };

        const dataValues = _.flatMap(this.data.targetPopulationList, targetPopulationItem => {
            const totalPopulation = get(
                getValue(targetPopulationItem.populationTotal.pairValue),
                "No value for total population"
            );
            const newValue = getValue(targetPopulationItem.populationTotal.pairValue);
            const totalPopulationDataValues = _.isUndefined(newValue)
                ? []
                : [
                      {
                          period,
                          orgUnit: targetPopulationItem.populationTotal.organisationUnit.id,
                          dataElement: config.population.totalPopulationDataElement.id,
                          value: newValue.toString(),
                      },
                  ];
            const finalDistribution = this.getFinalDistribution(targetPopulationItem);

            const antigenAgeGroupCocsByName = getCocsByName(
                config.categoryComboCodeForAntigenAgeGroup
            );
            const populationByAgeDataValues = _(finalDistribution)
                .flatMap((ageGroupPercent_, ageGroup) => {
                    const ageGroupPercent = get(
                        ageGroupPercent_,
                        `Value not found for age group ${ageGroup}`
                    );

                    return _(this.data.antigensDisaggregation)
                        .map(({ antigen, ageGroups: ageGroupsForAntigen }) => {
                            const cocName = [antigen.name, ageGroup].join(", ");
                            if (!_(ageGroupsForAntigen).includes(ageGroup)) {
                                return null;
                            } else {
                                const populationForAgeRange = Math.ceil(
                                    (totalPopulation * ageGroupPercent) / 100
                                );

                                return {
                                    period,
                                    orgUnit: targetPopulationItem.organisationUnit.id,
                                    dataElement: config.population.populationByAgeDataElement.id,
                                    categoryOptionCombo: _(antigenAgeGroupCocsByName).getOrFail(
                                        cocName
                                    ),
                                    value: populationForAgeRange.toString(),
                                };
                            }
                        })
                        .compact()
                        .value();
                })
                .value();

            const ageGroupCocsByName = getCocsByName(config.categoryComboCodeForAgeGroup);
            const ageDistributionDataValues = _.flatMap(
                targetPopulationItem.populationDistributions,
                populationDistribution => {
                    return _(this.data.ageGroups)
                        .map(ageGroup => {
                            const orgUnitId = populationDistribution.organisationUnit.id;
                            const pairValue = _.getOrFail(
                                _.getOrFail(this.data.ageDistributionByOrgUnit, orgUnitId),
                                ageGroup
                            );
                            const newValue = getValue(pairValue);
                            return newValue
                                ? {
                                      period,
                                      orgUnit: orgUnitId,
                                      dataElement: config.population.ageDistributionDataElement.id,
                                      categoryOptionCombo: _(ageGroupCocsByName).getOrFail(
                                          ageGroup
                                      ),
                                      value: newValue.toString(),
                                  }
                                : null;
                        })
                        .compact()
                        .value();
                }
            );

            return _.concat(
                totalPopulationDataValues,
                ageDistributionDataValues,
                populationByAgeDataValues
            );
        });

        return dataValues;
    }

    private async getTotalPopulation(
        organisationUnits: OrganisationUnit[],
        period: string
    ): Promise<{ [ouId: string]: PopulationTotal }> {
        const organisationUnitsForTotalPopulation: { [ouId: string]: OrganisationUnit } = _(
            organisationUnits
        )
            .map(orgUnit => {
                const ouForTotalPopulation = _(orgUnit.ancestors || [])
                    .concat([orgUnit])
                    .find(ou => ou.level == levelsConfig.levelForPopulation);
                if (!ouForTotalPopulation)
                    throw new Error(`No ancestor found for orgUnit: ${orgUnit.id}`);
                return [orgUnit.id, ouForTotalPopulation];
            })
            .fromPairs()
            .value();

        const { headers, rows } = await this.db.getAnalytics({
            dimension: [
                "dx:" + this.config.population.totalPopulationDataElement.id,
                "pe:" + period,
                "ou:" +
                    _(organisationUnitsForTotalPopulation)
                        .values()
                        .map(ou => ou.id)
                        .join(";"),
            ],
        });

        const rowByOrgUnit = _(rows)
            .map(row =>
                _(headers)
                    .map("name")
                    .zip(row)
                    .fromPairs()
                    .value()
            )
            .keyBy("ou")
            .value();

        const existing = _.keyBy(this.data.targetPopulationList, tp => tp.organisationUnit.id);

        return _.mapValues(organisationUnitsForTotalPopulation, (ou, ouIdForPopulation) => {
            const strValue = _(rowByOrgUnit).get([ou.id, "value"]);
            const newValueExisting = !_(existing).has(ouIdForPopulation)
                ? undefined
                : existing[ouIdForPopulation].populationTotal.pairValue.newValue;
            return {
                organisationUnit: ou,
                pairValue: {
                    value: strValue ? parseInt(strValue) : undefined,
                    newValue: newValueExisting,
                },
            };
        });
    }

    private async getPopulationData(
        organisationUnits: OrganisationUnit[],
        ageGroupsForAllAntigens: string[],
        period: string
    ): Promise<{
        populationDistributionsByOrgUnit: { [orgUnitId: string]: PopulationDistribution[] };
        ageDistributionByOrgUnit: AgeDistributionByOrgUnit;
    }> {
        const orgUnitsForAgeDistribution: { [ouId: string]: OrganisationUnit[] } = _(
            organisationUnits
        )
            .map(orgUnit => {
                const ousForAgeDistribution = (orgUnit.ancestors || [])
                    .concat([orgUnit])
                    .filter(ancestorOu =>
                        _(levelsConfig.levelsForAgeDistribution)
                            .map("level")
                            .includes(ancestorOu.level)
                    );
                if (_(ousForAgeDistribution).isEmpty())
                    throw new Error(`No org units for age distribution found: ou=${orgUnit.id}`);
                return [orgUnit.id, ousForAgeDistribution];
            })
            .fromPairs()
            .value();

        const { ageGroupCategory, ageDistributionDataElement } = this.config.population;

        const { headers, rows } = await this.db.getAnalytics({
            dimension: [
                "dx:" + ageDistributionDataElement.id,
                ageGroupCategory.id,
                "pe:" + period,
                "ou:" +
                    _(orgUnitsForAgeDistribution)
                        .values()
                        .flatten()
                        .map("id")
                        .join(";"),
            ],
            skipRounding: true,
        });

        const rowsByOrgUnit = _(rows)
            .map(row =>
                _(headers)
                    .map("name")
                    .zip(row)
                    .fromPairs()
                    .value()
            )
            .groupBy("ou")
            .value();

        const ageGroupCategoryOptionById = _.keyBy(ageGroupCategory.categoryOptions, "id");

<<<<<<< HEAD
        const populationDistributionsByOrgUnit = _.mapValues(orgUnitsForAgeDistribution, ous =>
            ous.map(ou => {
                const isEditableByLevel = _(levelsConfig.levelsForAgeDistribution)
                    .keyBy("level")
                    .mapValues("isEditable");
=======
        const populationDistributions = _.mapValues(
            organisationUnitsForAgeDistribution,
            (ous, mainOrgUnitId) =>
                ous.map((ou, distributionIdx) => {
                    const rows = _(rowsByOrgUnit).get(ou.id);

                    const ageDistribution = _(rows)
                        .map(row => {
                            const ageGroupCategoryOptionId = _(row).getOrFail(ageGroupCategory.id);
                            const categoryOption = _(ageGroupCategoryOptionById).getOrFail(
                                ageGroupCategoryOptionId
                            );
                            return [categoryOption.displayName, parseFloat(row.value)];
                        })
                        .fromPairs()
                        .value();
>>>>>>> aed5ae2c

                return {
                    isEditable: isEditableByLevel.getOrFail(ou.level),
                    organisationUnit: ou,
                };
            })
        );

        const distByOrgUnit = this.data.ageDistributionByOrgUnit;

        const ageDistributionByOrgUnit = _(orgUnitsForAgeDistribution)
            .values()
            .flatten()
            .uniqBy("id")
            .map(orgUnit => {
                const rows = _(rowsByOrgUnit).get(orgUnit.id);
                const ageDistribution = _(rows)
                    .map(row => {
                        const ageGroupCategoryOptionId = _(row).getOrFail(ageGroupCategory.id);
                        const categoryOption = _(ageGroupCategoryOptionById).getOrFail(
                            ageGroupCategoryOptionId
                        );
                        return [categoryOption.displayName, parseInt(row.value)];
                    })
                    .fromPairs()
                    .value();

                const ageDistributionWithAllAgeGroups = _(ageGroupsForAllAntigens)
                    .map(ageGroup => {
                        const newValueExisting =
                            distByOrgUnit[orgUnit.id] && distByOrgUnit[orgUnit.id][ageGroup]
                                ? distByOrgUnit[orgUnit.id][ageGroup].newValue
                                : undefined;
                        const pairValue = {
                            value: _(ageDistribution).get(ageGroup),
                            newValue: newValueExisting,
                        };

                        return [ageGroup, pairValue];
                    })
                    .fromPairs()
                    .value();

                return [orgUnit.id, ageDistributionWithAllAgeGroups];
            })
            .fromPairs()
            .value();

        return { populationDistributionsByOrgUnit, ageDistributionByOrgUnit };
    }

    public getFinalDistribution(
        targetPopOu: TargetPopulationItem
    ): { [ageGroup: string]: Maybe<number> } {
        const { ageGroups, ageDistributionByOrgUnit } = this;

        return _(ageGroups)
            .map(ageGroup => [
                ageGroup,
                _(targetPopOu.populationDistributions)
                    .map(distribution =>
                        getValue(
                            _(ageDistributionByOrgUnit).get([
                                distribution.organisationUnit.id,
                                ageGroup,
                            ])
                        )
                    )
                    .reject(x => _.isUndefined(x) || _.isNaN(x))
                    .last(),
            ])
            .fromPairs()
            .value();
    }
}

function get<T>(value: Maybe<T>, errorMsg: string): T {
    if (_.isUndefined(value)) {
        throw new Error(errorMsg);
    } else {
        return value;
    }
}

function getValue(pairValue: Maybe<PairValue>): Maybe<number> {
    if (!pairValue) {
        return undefined;
    } else if (_.isUndefined(pairValue.newValue)) {
        return pairValue.value;
    } else {
        return pairValue.newValue;
    }
}<|MERGE_RESOLUTION|>--- conflicted
+++ resolved
@@ -441,30 +441,11 @@
 
         const ageGroupCategoryOptionById = _.keyBy(ageGroupCategory.categoryOptions, "id");
 
-<<<<<<< HEAD
         const populationDistributionsByOrgUnit = _.mapValues(orgUnitsForAgeDistribution, ous =>
             ous.map(ou => {
                 const isEditableByLevel = _(levelsConfig.levelsForAgeDistribution)
                     .keyBy("level")
                     .mapValues("isEditable");
-=======
-        const populationDistributions = _.mapValues(
-            organisationUnitsForAgeDistribution,
-            (ous, mainOrgUnitId) =>
-                ous.map((ou, distributionIdx) => {
-                    const rows = _(rowsByOrgUnit).get(ou.id);
-
-                    const ageDistribution = _(rows)
-                        .map(row => {
-                            const ageGroupCategoryOptionId = _(row).getOrFail(ageGroupCategory.id);
-                            const categoryOption = _(ageGroupCategoryOptionById).getOrFail(
-                                ageGroupCategoryOptionId
-                            );
-                            return [categoryOption.displayName, parseFloat(row.value)];
-                        })
-                        .fromPairs()
-                        .value();
->>>>>>> aed5ae2c
 
                 return {
                     isEditable: isEditableByLevel.getOrFail(ou.level),
@@ -487,7 +468,7 @@
                         const categoryOption = _(ageGroupCategoryOptionById).getOrFail(
                             ageGroupCategoryOptionId
                         );
-                        return [categoryOption.displayName, parseInt(row.value)];
+                        return [categoryOption.displayName, parseFloat(row.value)];
                     })
                     .fromPairs()
                     .value();
