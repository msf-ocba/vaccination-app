import { MetadataConfig } from "./config";
import _ from "lodash";
const { createElement } = require("typed-html");

import Campaign, { Antigen } from "./campaign";
import { AntigenDisaggregationEnabled, CocMetadata } from "./AntigensDisaggregation";
import i18n from "../locales";
import "../utils/lodash-mixins";
<<<<<<< HEAD
import { CategoryOption, getCode, getId } from "./db.types";
=======
import { DataInput, getDataInputFromCampaign } from "./CampaignDb";
>>>>>>> b9d32e09

const contentScript = require("!raw-loader!./custom-form-resources/content-script.js").default;
const cssContents = require("!raw-loader!./custom-form-resources/form.css").default;

type Children = string[];
type Disaggregations = AntigenDisaggregationEnabled;
type DataElement = Disaggregations[0]["dataElements"][0];
type Category = DataElement["categories"][0];

type Maybe<T> = T | undefined;

interface ObjectWithTranslation {
    id: string;
    name: string;
    displayName: string;
    translations: Array<{ property: string; locale: string; value: string }>;
}

// Alternative: Model with metadata, using 2 coGroups + 1 coGroupSet.
const combinationsToSkip = [["M", "PREGNANT"], ["M", "CHILDBEARING_AGE"]];

function h(tagName: string, attributes: object = {}, children: string | string[] = []) {
    const attrs = Object.keys(attributes).length === 0 ? undefined : attributes;
    const args = typeof children === "string" ? [children] : _.compact(children);
    return createElement(tagName, attrs, ...args);
}

function td(children: string, attributes: object = {}): string {
    return h("td", attributes, children);
}

function inputTd(dataElementId: string, cocId: string): string {
    return td(
        h("input", {
            name: "entryfield",
            class: "entryfield",
            id: `${dataElementId}-${cocId}-val`,
            autocomplete: "off",
        })
    );
}

function totalTh(rowSpan: number, isSplit: boolean): string {
    return h(
        "th",
        { rowspan: rowSpan, class: "data-header", "data-translate": true },
        h("span", { align: "center" }, isSplit ? i18n.t("Subtotal") : i18n.t("Total"))
    );
}

function totalTd(dataElementId: string, cocIds: string[]): string {
    return td(
        h("input", {
            class: "total-cell",
            id: `row-${dataElementId}-${cocIds.join("-")}`,
            disabled: "",
        })
    );
}

type Translations = { [text: string]: { [locale: string]: string } };

export class DataSetCustomForm {
    config: MetadataConfig;
    dataElementCodeDosesRegexp = /DOSES/;
    generalIndicatorsTabId = "GENERAL_QS";

    constructor(
        public campaign: Campaign,
        private metadata: CocMetadata,
        private disaggregations: Disaggregations,
        private translations: Translations
    ) {
        this.config = campaign.config;
    }

    static async build(campaign: Campaign, metadata: CocMetadata): Promise<DataSetCustomForm> {
        const disaggregations = campaign.getEnabledAntigensDisaggregation();
        const translations = await DataSetCustomForm.createTranslations(campaign, disaggregations);
        return new DataSetCustomForm(campaign, metadata, disaggregations, translations);
    }

    getDisaggregationCombinations(options: {
        categoryOptionGroups: CategoryOption[][];
        antigen?: Antigen;
        dataElement?: DataElement;
        dose?: CategoryOption;
    }): CategoryOption[][] {
        const { antigen, dataElement, categoryOptionGroups, dose } = options;
        const categoryDoses = dataElement ? this.getDosesCategory(dataElement) : undefined;
        const doses =
            categoryDoses && !dose ? [categoryDoses.categoryOptions] : dose ? [[dose]] : [];
        const categoryOptionGroupsAll = [...doses, ...categoryOptionGroups];

        const combinations = _.cartesianProduct(categoryOptionGroupsAll).map(categoryOptions => {
            const disaggregation = _.compact([antigen, ...categoryOptions]);
            const codes = disaggregation.map(co => co.code);
            const toSkip = combinationsToSkip.some(codesToSkip =>
                _.isEmpty(_.difference(codesToSkip, codes))
            );
            return toSkip ? undefined : disaggregation;
        });

        return _.compact(combinations);
    }

    getCocIds(combinations: CategoryOption[][]): string[] {
        return combinations.map(disaggregation => {
            const cocId = this.metadata.getByOptions(disaggregation);
            if (!cocId)
                throw new Error(
                    `[DataSetCustomForm] coc not found: ${JSON.stringify(disaggregation)} `
                );
            return cocId;
        });
    }

    renderDataElement(
        antigen: Maybe<Antigen>,
        dataElement: DataElement,
        categoryOptionGroups: CategoryOption[][],
        idx: number
    ): string[] {
        const trType = idx === 0 ? "primary" : "secondary";
        const trClass = ["derow", `de-${dataElement.id}`, trType].join(" ");

        // Doses are rendered as a separate data element rows
        const categoryDoses = this.getDosesCategory(dataElement);
        const doses: Array<CategoryOption | undefined> = categoryDoses
            ? categoryDoses.categoryOptions
            : [undefined];
        const showDoseName = doses.length > 1;

        return doses.map(dose => {
            const combinations = this.getDisaggregationCombinations({
                antigen: antigen,
                dataElement: dataElement,
                categoryOptionGroups,
                dose: dose,
            });
            const cocIds = this.getCocIds(combinations);
            const dataElementId = dataElement.id;
            const renderTotalCell = cocIds.length > 1;

            return h("tr", { class: trClass }, [
                h("td", { class: "data-element", "data-translate": true }, [
                    h("span", { "data-translate": true }, dataElement.name),
                    showDoseName
                        ? h("span", {}, " - ") +
                          h("span", { "data-translate": true }, dose ? dose.name : "-")
                        : null,
                ]),
                ...cocIds.map(cocId => inputTd(dataElementId, cocId)),
                renderTotalCell ? totalTd(dataElementId, cocIds) : null,
            ]);
        });
    }

    getDataElementByCategoryOptionsLists(dataElements: DataElement[]) {
        const { categoryCodeForAntigens, categoryCodeForDoses } = this.config;
        const outerCategories = [categoryCodeForAntigens, categoryCodeForDoses];

        return _(dataElements)
            .groupBy(({ categories }) =>
                categories.map(category => [category.code, ...category.categoryOptions])
            )
            .values()
            .map(dataElementsGroup => {
                const categoryOptionGroups = _(dataElementsGroup[0].categories)
                    .reject(category => _(outerCategories).includes(category.code))
                    .map(cat => cat.categoryOptions)
                    .value();

                // Tables may be too wide to fit in the screen, so here we return a second
                // group of tables (one table per category option) to reduce the width.
                // On dataentry render, JS code (processWideTables) -run in the client-
                // will show only the table that better fits the viewport.

                return {
                    dataElements: dataElementsGroup,
                    categoryOptionGroupsList: _.compact([
                        [categoryOptionGroups],
                        _(categoryOptionGroups).size() <= 1
                            ? null
                            : categoryOptionGroups[0].map(group => [
                                  [group],
                                  ..._.tail(categoryOptionGroups),
                              ]),
                    ]),
                };
            })
            .value();
    }

    renderGroupWrapper(
        antigen: Maybe<Antigen>,
        data: {
            dataElements: DataElement[];
            categoryOptionGroupsList: CategoryOption[][][][];
        }
    ) {
        const { dataElements, categoryOptionGroupsList } = data;

        return h(
            "div",
            { class: "tableGroupWrapper" },
            _.flatMap(categoryOptionGroupsList, categoryOptionGroupsArray =>
                h(
                    "div",
                    { class: "tableGroup" },
                    categoryOptionGroupsArray
                        .map((categoryOptionGroups, idx) =>
                            h("table", { class: "dataValuesTable" }, [
                                h(
                                    "thead",
                                    {},
                                    renderHeaderForGroup(
                                        this.getDisaggregationCombinations({
                                            categoryOptionGroups,
                                        }),
                                        categoryOptionGroupsArray.length > 1
                                    )
                                ),
                                h(
                                    "tbody",
                                    {},
                                    _.flatMap(dataElements, dataElement =>
                                        this.renderDataElement(
                                            antigen,
                                            dataElement,
                                            categoryOptionGroups,
                                            idx
                                        )
                                    )
                                ),
                            ])
                        )
                        .concat(
                            this.renderTotalTables(antigen, dataElements, categoryOptionGroupsArray)
                        )
                )
            )
        );
    }

    private getDosesCategory(dataElement: DataElement): Maybe<Category> {
        const { categoryCodeForDoses } = this.config;
        return dataElement.categories.find(category => category.code === categoryCodeForDoses);
    }

    private renderTotalTables(
        antigen: Maybe<Antigen>,
        dataElements: DataElement[],
        categoryOptionGroupsArray: CategoryOption[][][]
    ): Children {
        const areTablesSplit = categoryOptionGroupsArray.length > 1;
        const dataElementDoses = dataElements.find(de => !!this.getDosesCategory(de));
        const categoryDoses = dataElementDoses ? this.getDosesCategory(dataElementDoses) : null;
        const hasDosesSplit = categoryDoses && categoryDoses.categoryOptions.length > 1;
        const dataElementsToShow =
            dataElementDoses && (areTablesSplit || hasDosesSplit) ? [dataElementDoses] : [];

        return dataElementsToShow.map(dataElement =>
            h("table", { class: "dataValuesTable" }, [
                h("thead", {}, [
                    h("td", { class: "header-first-column" }),
                    h(
                        "th",
                        { class: "data-header", "data-translate": true },
                        h("span", { align: "center" }, i18n.t("Total"))
                    ),
                ]),
                h(
                    "tbody",
                    {},
                    h("tr", { class: `derow de-${dataElement.id} secondary` }, [
                        h("td", { class: "data-element" }, dataElement.name),
                        totalTd(
                            dataElement.id,
                            _.flatMap(categoryOptionGroupsArray, categoryOptionGroupsGroups =>
                                this.getCocIds(
                                    this.getDisaggregationCombinations({
                                        antigen: antigen,
                                        dataElement: dataElement,
                                        categoryOptionGroups: categoryOptionGroupsGroups,
                                    })
                                )
                            )
                        ),
                    ])
                ),
            ])
        );
    }

    renderAntigenTab(disaggregation: Disaggregations[0]): string {
        const { antigen, dataElements: allDataElements } = disaggregation;
        const dataElementHasAntigenDisaggregation = (dataElement: DataElement) =>
            _(dataElement.categories).some(
                deCategory => deCategory.code == this.config.categoryCodeForAntigens
            );

        const [dosesDataElements, qualityDataElements] = _(allDataElements)
            .filter(dataElementHasAntigenDisaggregation)
            .partition(de => de.code.match(this.dataElementCodeDosesRegexp))
            .value();

        const groups = [
            { title: i18n.t("Doses administered"), dataElements: dosesDataElements },
            { title: i18n.t("Quality and safety indicators"), dataElements: qualityDataElements },
        ];

        return this.renderTab(antigen.id, groups, { antigen: disaggregation.antigen });
    }

    private renderTab(
        id: string,
        groups: Array<{ title?: string; dataElements: DataElement[] }>,
        options: { antigen?: Antigen }
    ): string {
        return h(
            "div",
            {
                id: `tab-${id}`,
                role: "tabpanel",
                class: "ui-tabs-panel ui-corner-bottom ui-widget-content",
            },
            h(
                "div",
                {},
                _.flatMap(groups, ({ title, dataElements }) => [
                    h("div", { class: "dataelement-group" }, [
                        title ? h("div", { class: "title", "data-translate": true }, title) : null,
                        h(
                            "div",
                            { class: "formSection sectionContainer" },
                            _.flatMap(
                                this.getDataElementByCategoryOptionsLists(dataElements),
                                data => this.renderGroupWrapper(options.antigen, data)
                            )
                        ),
                    ]),
                ])
            )
        );
    }

    getGeneralDataElements(disaggregations: Disaggregations): DataElement[] {
        const hasAntigensDisaggregation = (dataElement: DataElement) =>
            !_(dataElement.categories)
                .map(getCode)
                .includes(this.config.dataElementGroupCodeForAntigens);

        return _(disaggregations)
            .flatMap("dataElements")
            .filter(hasAntigensDisaggregation)
            .uniqBy(getId)
            .value();
    }

    renderGeneralIndicatorsTab(disaggregations: Disaggregations): string | null {
        const generalDataElements = this.getGeneralDataElements(disaggregations);

        if (_(generalDataElements).isEmpty()) {
            return null;
        } else {
            return this.renderTab(
                this.generalIndicatorsTabId,
                [{ dataElements: generalDataElements }],
                {}
            );
        }
    }

    renderTabs(disaggregations: Disaggregations): string {
        const generalDataElements = this.getGeneralDataElements(disaggregations);

        const tabs = _.compact([
            ...disaggregations.map(({ antigen }) => ({ name: antigen.name, id: antigen.id })),
            !_(generalDataElements).isEmpty()
                ? { name: i18n.t("General Q&S"), id: this.generalIndicatorsTabId }
                : null,
        ]);

        return h(
            "ul",
            {
                role: "tablist",
                class:
                    "ui-tabs-nav ui-corner-all ui-helper-reset ui-helper-clearfix ui-widget-header",
            },
            tabs.map(tab =>
                h(
                    "li",
                    {
                        role: "tab",
                        tabindex: "-1",
                        class: "ui-tabs-tab ui-corner-top ui-state-default ui-tab",
                    },
                    h(
                        "a",
                        {
                            href: `#tab-${tab.id}`,
                            role: "presentation",
                            tabindex: "-1",
                            class: "ui-tabs-anchor",
                            "data-translate": true,
                        },
                        tab.name
                    )
                )
            )
        );
    }

    static async createTranslations(
        campaign: Campaign,
        disaggregations: Disaggregations
    ): Promise<Translations> {
        const locales = Object.keys(i18n.store.data);

        const generalTranslations = _([
            "Subtotal",
            "Total",
            "Value",
            "Doses administered",
            "Quality and safety indicators",
            "General Q&S",
        ])
            .map(text => [i18n.t(text), i18n.t(text, { lng: "en" })] as [string, string])
            .fromPairs()
            .value();

        const validationTranslations = {
            selectedPeriodNotInCampaignRange: i18n.t(
                "Selected period ({selectedPeriod}) is not in the campaign period range ({periodStart} -> {periodEnd})",
                { lng: "en" }
            ),
            currentDateNotInCampaignEntryRange: i18n.t(
                "Current date ({currentDate}) is not in the campaign entry range ({openingDate} -> {closingDate})",
                { lng: "en" }
            ),
        };

        const interfaceTranslations = { ...generalTranslations, ...validationTranslations };

        const interfaceTranslationsByLocale = _(interfaceTranslations)
            .toPairs()
            .map(([key, text]) => [
                key,
                _(locales)
                    .map(locale => [locale, i18n.t(text, { lng: locale })])
                    .fromPairs()
                    .value(),
            ])
            .fromPairs()
            .value();

<<<<<<< HEAD
        const categoryOptionsIdById = _.keyBy(campaign.config.categoryOptions, co => co.id);
        const ids = [
=======
        const categoryOptionsIdByName = _.keyBy(campaign.config.categoryOptions, "displayName");
        const ids = _.uniq([
>>>>>>> b9d32e09
            ..._(disaggregations)
                .flatMap(dis => dis.dataElements)
                .map(getId)
                .value(),
            ..._(disaggregations)
                .map(dis => dis.antigen.id)
                .value(),
            ..._(disaggregations)
                .flatMap(dis => dis.dataElements)
                .flatMap(dataElement => dataElement.categories)
                .flatMap(category => category.categoryOptions)
                .map(co => _(categoryOptionsIdById).get(co.id).id)
                .uniq()
                .value(),
        ]);

        const { categoryOptions, dataElements } = await campaign.db.getMetadata<{
            categoryOptions: ObjectWithTranslation[];
            dataElements: ObjectWithTranslation[];
        }>({
            global: {
                fields: { id: true, name: true, displayName: true, translations: true },
                filters: [`id:in:[${ids.join(",")}]`],
            },
        });

        const metadataTranslationsByLocale = _(categoryOptions)
            .concat(dataElements)
            .map(object => [
                object.displayName,
                _(locales)
                    .map(locale => [
                        locale,
                        _(object.translations)
                            .filter(translation => translation.property === "NAME")
                            .keyBy("locale")
                            .get([locale, "value"]) || object.name,
                    ])
                    .fromPairs()
                    .value(),
            ])
            .fromPairs()
            .value();

        return { ...metadataTranslationsByLocale, ...interfaceTranslationsByLocale };
    }

    generate(): string {
        const options: CustomFormOptions = {
            translations: this.translations,
            dataElements: _.fromPairs(this.config.dataElements.map(de => [de.id, de.code])),
            dataInput: getDataInputFromCampaign(this.campaign),
        };
        const toJSON = (obj: any) => JSON.stringify(obj, null, 2);
        // Remove the empty export (it's required by the linter, but does not work on a browser)
        const contentScriptClean = contentScript.replace("export {}", "");

        return h(
            "div",
            { id: "tabs", class: "ui-tabs ui-corner-all ui-widget ui-widget-content" },
            [
                this.renderTabs(this.disaggregations),
                ...this.disaggregations.map(disaggregation =>
                    this.renderAntigenTab(disaggregation)
                ),
                this.renderGeneralIndicatorsTab(this.disaggregations),
                h("style", {}, cssContents),
                h("script", {}, [contentScriptClean, `init(${toJSON(options)})`].join("\n")),
            ]
        );
    }
}

<<<<<<< HEAD
export function renderHeaderForGroup(
    categoryOptionGroups: CategoryOption[][],
    isSubTotal: boolean
): Children {
    const firstCombination = _.first(categoryOptionGroups);
    const noDisaggregation = _(categoryOptionGroups).sumBy(group => group.length) === 0;

    if (!firstCombination || noDisaggregation) {
        return [
            h("td", { class: "header-first-column" }, "&nbsp;"),
            h(
                "th",
                { colspan: "1", scope: "col", class: "data-header", "data-translate": true },
                i18n.t("Value")
            ),
        ];
    }

    const rowsCount = firstCombination.length;

    // To build the header merging, group consecutive categoryOptions up until the level
    // being rendered, and use the count as the colspan.
    return _(0)
        .range(rowsCount)
        .map(rowIndex => {
            const categoryOptionsForRow = categoryOptionGroups.map(categoryOptions => {
                return categoryOptions.slice(0, rowIndex + 1);
            });
            const showTotalField = categoryOptionGroups.length > 1 && rowIndex === 0;

            return h("tr", {}, [
                h("td", { class: "header-first-column" }),
                groupConsecutives(categoryOptionsForRow).map(groups => {
                    const categoryOptions = groups.map(group => _.last(group));
                    const categoryOption = _.first(categoryOptions);
                    if (!categoryOption) throw new Error("categoryOption is undefined");

                    return h(
                        "th",
                        {
                            colspan: categoryOptions.length,
                            scope: "col",
                            class: "data-header",
                            "data-translate": true,
                        },
                        h("span", { align: "center" }, categoryOption.displayName)
                    );
                }),
                showTotalField ? totalTh(rowsCount, isSubTotal) : null,
            ]);
        })
        .value();
}

function groupConsecutives<T>(items: T[]): T[][] {
    return _.reduce(
        items,
        (result, values) => {
            const lastGroup = _.last(result);
            const lastInLastGroup = _.last(lastGroup);

            if (lastGroup && lastInLastGroup && _.isEqual(lastInLastGroup, values)) {
                lastGroup.push(values);
            } else {
                result.push([values]);
            }
            return result;
        },
        [] as T[][]
    );
=======
type Id = string;
type Code = string;

interface CustomFormOptions {
    translations: object;
    dataElements: Record<Id, Code>;
    dataInput: Maybe<DataInput>;
>>>>>>> b9d32e09
}<|MERGE_RESOLUTION|>--- conflicted
+++ resolved
@@ -6,11 +6,8 @@
 import { AntigenDisaggregationEnabled, CocMetadata } from "./AntigensDisaggregation";
 import i18n from "../locales";
 import "../utils/lodash-mixins";
-<<<<<<< HEAD
 import { CategoryOption, getCode, getId } from "./db.types";
-=======
 import { DataInput, getDataInputFromCampaign } from "./CampaignDb";
->>>>>>> b9d32e09
 
 const contentScript = require("!raw-loader!./custom-form-resources/content-script.js").default;
 const cssContents = require("!raw-loader!./custom-form-resources/form.css").default;
@@ -469,13 +466,8 @@
             .fromPairs()
             .value();
 
-<<<<<<< HEAD
         const categoryOptionsIdById = _.keyBy(campaign.config.categoryOptions, co => co.id);
-        const ids = [
-=======
-        const categoryOptionsIdByName = _.keyBy(campaign.config.categoryOptions, "displayName");
         const ids = _.uniq([
->>>>>>> b9d32e09
             ..._(disaggregations)
                 .flatMap(dis => dis.dataElements)
                 .map(getId)
@@ -549,7 +541,6 @@
     }
 }
 
-<<<<<<< HEAD
 export function renderHeaderForGroup(
     categoryOptionGroups: CategoryOption[][],
     isSubTotal: boolean
@@ -620,7 +611,8 @@
         },
         [] as T[][]
     );
-=======
+}
+
 type Id = string;
 type Code = string;
 
@@ -628,5 +620,4 @@
     translations: object;
     dataElements: Record<Id, Code>;
     dataInput: Maybe<DataInput>;
->>>>>>> b9d32e09
 }