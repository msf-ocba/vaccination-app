import DbD2, { ApiResponse, ModelReference } from "./db-d2";
import { generateUid } from "d2/uid";
import moment from "moment";
import _ from "lodash";
import "../utils/lodash-mixins";

import Campaign from "./campaign";
import { DataSetCustomForm } from "./DataSetCustomForm";
import { Maybe, MetadataResponse, DataEntryForm, Section, AttributeValue } from "./db.types";
import { Metadata, DataSet, Response } from "./db.types";
import { getDaysRange, toISOStringNoTZ } from "../utils/date";
import { getDataElements } from "./AntigensDisaggregation";
import { Dashboard } from "./Dashboard";

interface DataSetWithSections {
    sections: Array<{ id: string; name: string; dataSet: { id: string } }>;
    dataEntryForm: { id: string };
}

interface PostSaveMetadata {
    charts: object[];
    reportTables: object[];
    dashboards: object[];
    dataSets: DataSet[];
    dataEntryForms: DataEntryForm[];
    sections: Section[];
}

export default class CampaignDb {
    constructor(public campaign: Campaign) {}

    public async save(): Promise<Response<string>> {
        const { campaign } = this;
        const { db, targetPopulation, config: metadataConfig } = campaign;
        const dataSetId = campaign.id || generateUid();
        const { categoryComboCodeForTeams, categoryCodeForTeams } = metadataConfig;
        const { app: attributeForApp, dashboard: dashboardAttribute } = metadataConfig.attributes;
        const categoryCombosByCode = _.keyBy(metadataConfig.categoryCombos, "code");
        const categoryComboTeams = _(categoryCombosByCode).get(categoryComboCodeForTeams);

        if (!campaign.startDate || !campaign.endDate) {
            return { status: false, error: "Campaign Dates not set" };
        }
        const startDate = moment(campaign.startDate).startOf("day");
        const endDate = moment(campaign.endDate).endOf("day");
<<<<<<< HEAD
        const dashboardId: Maybe<string> = campaign.isEdit()
            ? _(campaign.attributeValues)
                  .keyBy((o: AttributeValue) => o.attribute.id)
                  .getOrFail(dashboardAttribute.id).value
            : undefined;

        const dashboardGenerator = Dashboard.build(db);
        const { dashboard, charts, reportTables } = await dashboardGenerator.create({
            dashboardId,
            datasetName: campaign.name,
            organisationUnits: campaign.organisationUnits,
            antigens: campaign.antigens,
            startDate,
            endDate,
            categoryCodeForTeams,
        });
=======
        const antigensDisaggregation = campaign.getEnabledAntigensDisaggregation();
        const ageGroupCategoryId = _(metadataConfig.categories)
            .keyBy("code")
            .getOrFail(metadataConfig.categoryCodeForAgeGroup).id;

        const { dashboard, charts, reportTables } = await db.createDashboard(
            campaign.name,
            campaign.organisationUnits,
            campaign.antigens,
            startDate,
            endDate,
            categoryCodeForTeams,
            antigensDisaggregation,
            metadataConfig.categoryOptions,
            ageGroupCategoryId
        );
>>>>>>> 65d3c9bf

        if (!attributeForApp || !dashboardAttribute) {
            return { status: false, error: "Metadata not found: attributes" };
        } else if (!categoryComboTeams) {
            return {
                status: false,
                error: `Metadata not found: categoryCombo.code=${categoryComboCodeForTeams}`,
            };
        } else if (!dashboard) {
            return { status: false, error: "Error creating dashboard" };
        } else if (!targetPopulation) {
            return { status: false, error: "There is no target population in campaign" };
        } else {
            const disaggregationData = campaign.getEnabledAntigensDisaggregation();
            const dataElements = getDataElements(metadataConfig, disaggregationData);

            const dataSetElements = dataElements.map(dataElement => ({
                dataSet: { id: dataSetId },
                dataElement: { id: dataElement.id },
                categoryCombo: { id: dataElement.categoryCombo.id },
            }));

            const dataInputPeriods = getDaysRange(startDate, endDate).map(date => ({
                openingDate: toISOStringNoTZ(startDate),
                closingDate: toISOStringNoTZ(endDate),
                period: { id: date.format("YYYYMMDD") },
            }));

            const existingDataSet = await this.getExistingDataSet();
            const dataEntryForm = await this.getDataEntryForm(existingDataSet);
            const sections = await this.getSections(dataSetId, existingDataSet);

            const dataSet: DataSet = {
                id: dataSetId,
                name: campaign.name,
                description: campaign.description,
                publicAccess: "r-r-----", // Metadata can view-only, Data can view-only
                periodType: "Daily",
                categoryCombo: { id: categoryComboTeams.id },
                dataElementDecoration: true,
                renderAsTabs: true,
                organisationUnits: campaign.organisationUnits.map(ou => ({ id: ou.id })),
                dataSetElements,
                openFuturePeriods: 1,
                timelyDays: 0,
                expiryDays: 0,
                formType: "CUSTOM",
                dataInputPeriods,
                attributeValues: [
                    { value: "true", attribute: { id: attributeForApp.id } },
                    {
                        value: dashboard.id,
                        attribute: { id: dashboardAttribute.id, code: dashboardAttribute.code },
                    },
                ],
                dataEntryForm: { id: dataEntryForm.id },
                sections: sections.map(section => ({ id: section.id })),
            };

            const period = moment(campaign.startDate || new Date()).format("YYYYMMDD");
            const dataValues = targetPopulation.getDataValues(period);
            const populationResult = await db.postDataValues(dataValues);

            if (!populationResult.status) {
                return {
                    status: false,
                    error: JSON.stringify(populationResult.error, null, 2),
                };
            } else {
                return this.postSave({
                    charts,
                    reportTables,
                    dashboards: [dashboard],
                    dataSets: [dataSet],
                    dataEntryForms: [dataEntryForm],
                    sections,
                });
            }
        }
    }

    private async postSave(allMetadata: PostSaveMetadata): Promise<Response<string>> {
        const { campaign } = this;
        const { db, config } = campaign;
        const { sections, ...nonSectionsMetadata } = allMetadata;
        let metadata;
        let modelReferencesToDelete: ModelReference[] = [];

        if (campaign.isEdit()) {
            // The saving of existing sections on DHIS2 is buggy: /metadata
            // often responds with a 500 Server Error when a data set and their sections are
            // posted on the same request. Workaround: post the sections on a separate request.

            const resultSections: ApiResponse<MetadataResponse> = await db.postMetadata({
                sections: sections,
            });

            if (!resultSections.status) {
                return { status: false, error: "Cannot update sections" };
            }
            metadata = nonSectionsMetadata;
            modelReferencesToDelete = await Campaign.getResourcesToDelete(
                config,
                db,
                allMetadata.dataSets
            );
        } else {
            metadata = allMetadata;
        }

        const result: ApiResponse<MetadataResponse> = await db.postMetadata<Metadata>(metadata);

        if (campaign.isEdit()) {
            await this.cleanUpDashboardItems(db, modelReferencesToDelete);
        }

        if (!result.status) {
            return { status: false, error: result.error };
        } else if (result.value.status !== "OK") {
            return {
                status: false,
                error: JSON.stringify(result.value.typeReports, null, 2),
            };
        } else {
            return { status: true };
        }
    }

    private async cleanUpDashboardItems(
        db: DbD2,
        modelReferencesToDelete: ModelReference[]
    ): Promise<Response<string>> {
        const dashboardItems = _(modelReferencesToDelete)
            .filter(o => _.includes(["charts", "reportTables"], o.model))
            .value();

        return await db.deleteMany(dashboardItems);
    }

    private async getSections(
        dataSetId: string,
        existingDataSet: Maybe<DataSetWithSections>
    ): Promise<Section[]> {
        const { campaign } = this;
        const existingSections = existingDataSet ? existingDataSet.sections : [];
        const existingSectionsByName = _.keyBy(existingSections, "name");
        const disaggregationData = campaign.getEnabledAntigensDisaggregation();

        const disMetadata = await campaign.antigensDisaggregation.getCustomFormMetadata(
            campaign.config.categoryCombos
        );

        const sectionsUsed: Section[] = disaggregationData.map((disaggregationData, index) => {
            const sectionName = disaggregationData.antigen.code;
            // !NAME -> Old unused section
            const existingSection =
                existingSectionsByName[sectionName] || existingSectionsByName["!" + sectionName];

            const greyedFields = _(disaggregationData.dataElements)
                .flatMap(dataElementDis => {
                    const { antigen } = disaggregationData;
                    const groups: string[][] = _.cartesianProduct(
                        dataElementDis.categories.map(category => category.categoryOptions)
                    );

                    return groups.map(group => {
                        const cocName = [antigen.name, ...group].join(", ");
                        const disCode = antigen.code + "-" + dataElementDis.code;
                        const { cocIdByName } = _(disMetadata).getOrFail(disCode);
                        const cocId = _(cocIdByName).getOrFail(cocName);

                        return {
                            dataElement: { id: dataElementDis.id },
                            categoryOptionCombo: { id: cocId },
                        };
                    });
                })
                .value();

            return {
                id: existingSection ? existingSection.id : generateUid(),
                dataSet: { id: dataSetId },
                sortOrder: index,
                name: sectionName,
                dataElements: disaggregationData.dataElements.map(de => ({ id: de.id })),
                // Use grey fields with inverted logic: set the used dataElement.cocId.
                greyedFields,
            };
        });

        const existingSectionsUnused = _(existingSections)
            .differenceBy(sectionsUsed, "id")
            .map(section =>
                section.name.startsWith("!") ? section : { ...section, name: "!" + section.name }
            )
            .value();

        return _.concat(sectionsUsed, existingSectionsUnused);
    }

    private async getExistingDataSet(): Promise<Maybe<DataSetWithSections>> {
        const { campaign } = this;
        const { dataSets: existingDataSets } = campaign.id
            ? await campaign.db.getMetadata<{
                  dataSets: Array<DataSetWithSections>;
              }>({
                  dataSets: {
                      filters: [`id:eq:${campaign.id}`],
                      fields: {
                          dataEntryForm: { id: true },
                          sections: {
                              id: true,
                              name: true,
                              dataSet: { id: true },
                          },
                      },
                  },
              })
            : { dataSets: [] };

        return _.first(existingDataSets);
    }

    private async getDataEntryForm(
        existingDataSet: Maybe<DataSetWithSections>
    ): Promise<DataEntryForm> {
        const { campaign } = this;
        const customForm = await DataSetCustomForm.build(campaign);
        const customFormHtml = customForm.generate();
        const formId =
            (existingDataSet &&
                existingDataSet.dataEntryForm &&
                existingDataSet.dataEntryForm.id) ||
            generateUid();

        return {
            id: formId,
            name: campaign.name + " " + formId, // dataEntryForm.name must be unique
            htmlCode: customFormHtml,
            style: "NONE",
        };
    }
}<|MERGE_RESOLUTION|>--- conflicted
+++ resolved
@@ -43,12 +43,16 @@
         }
         const startDate = moment(campaign.startDate).startOf("day");
         const endDate = moment(campaign.endDate).endOf("day");
-<<<<<<< HEAD
         const dashboardId: Maybe<string> = campaign.isEdit()
             ? _(campaign.attributeValues)
                   .keyBy((o: AttributeValue) => o.attribute.id)
                   .getOrFail(dashboardAttribute.id).value
             : undefined;
+
+        const antigensDisaggregation = campaign.getEnabledAntigensDisaggregation();
+        const ageGroupCategoryId = _(metadataConfig.categories)
+            .keyBy("code")
+            .getOrFail(metadataConfig.categoryCodeForAgeGroup).id;
 
         const dashboardGenerator = Dashboard.build(db);
         const { dashboard, charts, reportTables } = await dashboardGenerator.create({
@@ -59,25 +63,10 @@
             startDate,
             endDate,
             categoryCodeForTeams,
+            antigensDisaggregation,
+            categoryOptions: metadataConfig.categoryOptions,
+            ageGroupCategoryId,
         });
-=======
-        const antigensDisaggregation = campaign.getEnabledAntigensDisaggregation();
-        const ageGroupCategoryId = _(metadataConfig.categories)
-            .keyBy("code")
-            .getOrFail(metadataConfig.categoryCodeForAgeGroup).id;
-
-        const { dashboard, charts, reportTables } = await db.createDashboard(
-            campaign.name,
-            campaign.organisationUnits,
-            campaign.antigens,
-            startDate,
-            endDate,
-            categoryCodeForTeams,
-            antigensDisaggregation,
-            metadataConfig.categoryOptions,
-            ageGroupCategoryId
-        );
->>>>>>> 65d3c9bf
 
         if (!attributeForApp || !dashboardAttribute) {
             return { status: false, error: "Metadata not found: attributes" };
