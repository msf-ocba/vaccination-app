--- conflicted
+++ resolved
@@ -357,11 +357,7 @@
         const endDate = moment(campaign.endDate).endOf("day");
 
         const antigensDisaggregation = campaign.getEnabledAntigensDisaggregation();
-<<<<<<< HEAD
-        const teamIds: string[] = campaign.teamsMetadata.elements.map(co => co.id);
         const sharing = await campaign.getDashboardSharing();
-=======
->>>>>>> 999bce46
 
         return dashboardGenerator.create({
             dashboardId: campaign.dashboardId,
