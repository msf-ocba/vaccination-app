import { DataElement, CategoryCombo } from "./db.types";
import _, { Dictionary } from "lodash";
const fp = require("lodash/fp");
import { AntigenDisaggregation } from "./AntigensDisaggregation";
import { MetadataConfig } from "./config";
import { Antigen } from "./campaign";
import DbD2 from "./db-d2";
import "../utils/lodash-mixins";

export interface AntigenDisaggregation {
    name: string;
    code: string;

    dataElements: Array<{
        name: string;
        code: string;
        id: string;
        selected: boolean;
        optional: boolean;

        categories: Array<{
            name: string;
            code: string;
            optional: boolean;
            selected: boolean;

            options: Array<{
                indexSelected: number;
                values: Array<Array<{ name: string; selected: boolean }>>;
            }>;
        }>;
    }>;
}

export type AntigenDisaggregationDataElement = AntigenDisaggregation["dataElements"][0];

export type AntigenDisaggregationCategoriesData = AntigenDisaggregation["dataElements"][0]["categories"];

export type AntigenDisaggregationOptionGroup = AntigenDisaggregationCategoriesData[0]["options"][0];

export type AntigenDisaggregationEnabled = Array<{
    antigen: Antigen;
    ageGroups: Array<string>;
    dataElements: Array<{
        id: string;
        name: string;
        code: string;
        categories: Array<{ code: string; categoryOptions: string[] }>;
    }>;
}>;

export type CustomFormMetadata = {
    [antigenDataElementCode: string]: {
        cocIdByName: Dictionary<string>;
    };
};

type AntigensDisaggregationData = {
    antigens: Antigen[];
    disaggregation: { [code: string]: AntigenDisaggregation };
};

export class AntigensDisaggregation {
    constructor(private config: MetadataConfig, public data: AntigensDisaggregationData) {}

    static build(config: MetadataConfig, antigens: Antigen[]): AntigensDisaggregation {
        const initial = new AntigensDisaggregation(config, { antigens: [], disaggregation: {} });
        return initial.setAntigens(antigens);
    }

    public setAntigens(antigens: Antigen[]): AntigensDisaggregation {
        const disaggregationByCode = _.keyBy(this.data.disaggregation, "code");
        const disaggregationUpdated = _(antigens)
            .keyBy("code")
            .mapValues(
                antigen => disaggregationByCode[antigen.code] || this.buildForAntigen(antigen.code)
            )
            .value();
        const dataUpdated = { antigens, disaggregation: disaggregationUpdated };
        return new AntigensDisaggregation(this.config, dataUpdated);
    }

    public forAntigen(antigen: Antigen): AntigenDisaggregation | undefined {
        return this.data.disaggregation[antigen.code];
    }

    public set(path: (number | string)[], value: any): AntigensDisaggregation {
        const dataUpdated = fp.set(["disaggregation", ...path], value, this.data);
        return new AntigensDisaggregation(this.config, dataUpdated);
    }

    public validate(): Array<{ key: string; namespace: object }> {
        const errors = _(this.getEnabled())
            .flatMap(antigen => antigen.dataElements)
            .flatMap(dataElement => dataElement.categories)
            .map(category =>
                _(category.categoryOptions).isEmpty()
                    ? { key: "select_at_least_one_option_for_category", namespace: {} }
                    : null
            )
            .compact()
            .value();

        return errors;
    }

    static getCategories(
        config: MetadataConfig,
        dataElementConfig: MetadataConfig["dataElements"][0],
        ageGroups: MetadataConfig["antigens"][0]["ageGroups"]
    ): AntigenDisaggregationCategoriesData {
        return dataElementConfig.categories.map(categoryRef => {
            const optional = categoryRef.optional;
            const { $categoryOptions, ...categoryAttributes } = _(config.categories)
                .keyBy("code")
                .getOrFail(categoryRef.code);

            let groups;
            if ($categoryOptions.kind === "fromAgeGroups") {
                groups = ageGroups;
            } else if ($categoryOptions.kind === "fromAntigens") {
                groups = config.antigens.map(antigen => [[antigen.name]]);
            } else {
                groups = $categoryOptions.values.map(option => [[option]]);
            }

            const nestedOptions = groups.map(optionGroup => ({
                indexSelected: 0,
                values: optionGroup.map(options =>
                    options.map(optionName => ({ name: optionName, selected: true }))
                ),
            }));

            return { ...categoryAttributes, optional, selected: !optional, options: nestedOptions };
        });
    }

    getEnabled(): AntigenDisaggregationEnabled {
        const antigenDisaggregations = _(this.data.antigens)
            .map(this.forAntigen.bind(this))
            .compact()
            .value();

        const enabled = antigenDisaggregations.map(antigenDisaggregation => {
            const dataElements: AntigenDisaggregationEnabled[0]["dataElements"] = _(
                antigenDisaggregation.dataElements
            )
                .filter("selected")
                .map(dataElement => {
                    const categories = _(dataElement.categories)
                        .filter("selected")
                        .map(category => {
                            const categoryOptions = _(category.options)
                                .flatMap(({ values, indexSelected }) => values[indexSelected])
                                .filter("selected")
                                .map("name")
                                .value();
                            return { code: category.code, categoryOptions };
                        })
                        .value();
                    return {
                        id: dataElement.id,
                        code: dataElement.code,
                        name: dataElement.name,
                        categories,
                    };
                })
                .value();
            const ageGroups = _(dataElements)
                .flatMap(dataElement => dataElement.categories)
                .filter(category => category.code === this.config.categoryCodeForAgeGroup)
                .flatMap(category => category.categoryOptions)
                .value();

            return {
                ageGroups: ageGroups,
                antigen: { code: antigenDisaggregation.code, name: antigenDisaggregation.name },
                dataElements,
            };
        });

        return enabled;
    }

    buildForAntigen(antigenCode: string): AntigenDisaggregation {
        const { config } = this;
        const antigenConfig = _(config.antigens)
            .keyBy("code")
            .get(antigenCode);

        if (!antigenConfig) throw `No configuration for antigen: ${antigenCode}`;

        const dataElementsProcessed = antigenConfig.dataElements.map(dataElementRef => {
            const dataElementConfig = _(config.dataElements)
                .keyBy("code")
                .getOrFail(dataElementRef.code);

            const categoriesDisaggregation = AntigensDisaggregation.getCategories(
                config,
                dataElementConfig,
                antigenConfig.ageGroups
            );

            return {
                id: dataElementConfig.id,
                name: dataElementConfig.name,
                code: dataElementConfig.code,
                categories: categoriesDisaggregation,
                optional: dataElementRef.optional,
                selected: true,
            };
        });

        const res = {
            name: antigenConfig.name,
            code: antigenConfig.code,
            dataElements: dataElementsProcessed,
        };

        return res;
    }

<<<<<<< HEAD
    public async getCustomFormMetadata(db: DbD2): Promise<CustomFormMetadata> {
        const data = _.flatMap(this.getEnabled(), ({ dataElements, antigen }) => {
=======
    public async getCustomFormMetadata(
        antigens: Antigen[],
        categoryCombos: CategoryCombo[]
    ): Promise<CustomFormMetadata> {
        const data = _.flatMap(this.getEnabled(antigens), ({ dataElements, antigen }) => {
>>>>>>> 3dc875d5
            return dataElements.map(({ code, categories }) => ({
                antigenCode: antigen.code,
                dataElementCode: code,
                categoryComboCode: [
                    this.config.categoryCodeForAntigens,
                    ...categories.map(category => category.code),
                ].join("_"),
            }));
        });

        const categoryCombosByCode = _.keyBy(categoryCombos, "code");
        const customFormMetadata = _(data)
            .map(({ antigenCode, dataElementCode, categoryComboCode }) => {
                const categoryCombo = _(categoryCombosByCode).getOrFail(categoryComboCode);
                const cocIdByName: Dictionary<string> = _(categoryCombo.categoryOptionCombos)
                    .map(coc => [coc.name, coc.id])
                    .fromPairs()
                    .value();

                return [antigenCode + "-" + dataElementCode, { cocIdByName }];
            })
            .fromPairs()
            .value();

        return customFormMetadata;
    }
}

export async function getDataElements(
    db: DbD2,
    disaggregationData: AntigenDisaggregationEnabled
): Promise<DataElement[]> {
    const dataElementCodes = _(disaggregationData)
        .flatMap(dd => dd.dataElements.map(de => de.code))
        .uniq()
        .value();
    const { dataElements } = await db.getMetadata<{ dataElements: DataElement[] }>({
        dataElements: { filters: [`code:in:[${dataElementCodes.join(",")}]`] },
    });
    return dataElements;
}<|MERGE_RESOLUTION|>--- conflicted
+++ resolved
@@ -220,16 +220,10 @@
         return res;
     }
 
-<<<<<<< HEAD
-    public async getCustomFormMetadata(db: DbD2): Promise<CustomFormMetadata> {
-        const data = _.flatMap(this.getEnabled(), ({ dataElements, antigen }) => {
-=======
     public async getCustomFormMetadata(
-        antigens: Antigen[],
         categoryCombos: CategoryCombo[]
     ): Promise<CustomFormMetadata> {
-        const data = _.flatMap(this.getEnabled(antigens), ({ dataElements, antigen }) => {
->>>>>>> 3dc875d5
+        const data = _.flatMap(this.getEnabled(), ({ dataElements, antigen }) => {
             return dataElements.map(({ code, categories }) => ({
                 antigenCode: antigen.code,
                 dataElementCode: code,
