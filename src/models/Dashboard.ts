import _, { Dictionary } from "lodash";
import DbD2 from "./db-d2";
import { generateUid } from "d2/uid";
import {
    dashboardItemsConfig,
    itemsMetadataConstructor,
    buildDashboardItems,
} from "./dashboard-items";
<<<<<<< HEAD
import {
    Ref,
    OrganisationUnitPathOnly,
    CategoryOption,
    OrganisationUnitWithName,
    Sharing,
} from "./db.types";
=======
import { Ref, OrganisationUnitPathOnly, OrganisationUnitWithName } from "./db.types";
>>>>>>> 999bce46
import { Antigen } from "./campaign";
import { Moment } from "moment";
import { getDaysRange } from "../utils/date";
import { AntigenDisaggregationEnabled } from "./AntigensDisaggregation";
import { MetadataConfig } from "./config";

type DashboardItem = {
    type: string;
};

export interface ChartItem extends DashboardItem {
    chart: Ref;
}

export interface ReportTableItem extends DashboardItem {
    reportTable: Ref;
}

type DashboardData = {
    id: string;
    name: string;
    code: string;
    dashboardItems: Array<ReportTableItem | ChartItem>;
};

type allDashboardElements = {
    charts: Array<object>;
    reportTables: Array<object>;
    items: Array<ChartItem | ReportTableItem>;
};

export type DashboardMetadata = {
    dashboards: DashboardData[];
    charts: object[];
    reportTables: object[];
};

export class Dashboard {
    constructor(private db: DbD2) {}

    static build(db: DbD2) {
        return new Dashboard(db);
    }

    private async getMetadataForDashboardItems(
        antigens: Antigen[],
        organisationUnitsPathOnly: OrganisationUnitPathOnly[],
        antigensDisaggregation: AntigenDisaggregationEnabled,
        teamIds: string[],
        metadataConfig: MetadataConfig,
        allCategoryIds: { ageGroup: string; doses: string; teams: string; antigen: string }
    ) {
        const orgUnitsId = _(organisationUnitsPathOnly).map("id");
        const { organisationUnits: organisationUnitsWithName } = await this.db.api.get<{
            organisationUnits?: { id: string; displayName: string; path: string }[];
        }>("/metadata", {
            "organisationUnits:fields": "id,displayName,path",
            "organisationUnits:filter": `id:in:[${orgUnitsId}]`,
        });
        const antigenCodes = antigens.map(an => an.code);
        const antigensMeta = _.filter(metadataConfig.antigens, an =>
            _.includes(antigenCodes, an.code)
        );

        const elementsToFetch = dashboardItemsConfig.metadataToFetch;

        const allDataElementCodes = elementsToFetch.DATA_ELEMENT.join(",");
        const dataElements = _.filter(metadataConfig.dataElements, de =>
            _.includes(allDataElementCodes, de.code)
        );

        const allIndicatorCodes = elementsToFetch.INDICATOR.join(",");
        const indicators = _.filter(metadataConfig.indicators, indicator =>
            _.includes(allIndicatorCodes, indicator.code)
        );

        const categoryOptionsByName: _.Dictionary<string> = _(metadataConfig.categoryOptions)
            .map(co => [co.displayName, co.id])
            .fromPairs()
            .value();

        const ageGroupsToId = (ageGroups: string[]): string[] =>
            _.map(ageGroups, ag => categoryOptionsByName[ag]);

        const ageGroupsByAntigen: _.Dictionary<string[]> = _(antigensDisaggregation)
            .map(d => [d.antigen.id, ageGroupsToId(d.ageGroups)])
            .fromPairs()
            .value();

        const dosesByAntigen = _(antigensDisaggregation)
            .map(d => [d.antigen.id, d.antigen.doses])
            .fromPairs()
            .value();

        const dashboardMetadata = {
            antigenCategory: allCategoryIds.antigen,
            elementsMetadata: [
                {
                    type: "DATA_ELEMENT",
                    data: dataElements,
                    key: "dataElement",
                },
                {
                    type: "INDICATOR",
                    data: indicators,
                    key: "indicator",
                },
            ],
            antigensMeta,
            organisationUnitsWithName,
            legendMetadata: {
                get: (code: string) =>
                    _(metadataConfig.legendSets)
                        .keyBy("code")
                        .getOrFail(code).id,
            },
            disaggregationMetadata: {
                teams: () => ({
                    categoryId: allCategoryIds.teams,
                    elements: teamIds,
                }),
                ageGroups: (antigen: Ref) => ({
                    categoryId: allCategoryIds.ageGroup,
                    elements: ageGroupsByAntigen[antigen.id],
                }),
                doses: (antigen: Ref) => ({
                    categoryId: allCategoryIds.doses,
                    elements: dosesByAntigen[antigen.id],
                }),
            },
        };

        return dashboardMetadata;
    }

    public async create({
        dashboardId,
        datasetName,
        organisationUnits,
        antigens,
        startDate,
        endDate,
        antigensDisaggregation,
        teamIds,
        metadataConfig,
        dashboardCode,
<<<<<<< HEAD
        sharing,
=======
        allCategoryIds,
>>>>>>> 999bce46
    }: {
        dashboardId?: string;
        datasetName: string;
        organisationUnits: OrganisationUnitPathOnly[];
        antigens: Antigen[];
        startDate: Moment;
        endDate: Moment;
        antigensDisaggregation: AntigenDisaggregationEnabled;
        teamIds: string[];
        dashboardCode: string;
<<<<<<< HEAD
        sharing: Sharing;
=======
        allCategoryIds: { ageGroup: string; doses: string; antigen: string; teams: string };
        metadataConfig: MetadataConfig;
>>>>>>> 999bce46
    }): Promise<DashboardMetadata> {
        const dashboardItemsMetadata = await this.getMetadataForDashboardItems(
            antigens,
            organisationUnits,
            antigensDisaggregation,
            teamIds,
            metadataConfig,
            allCategoryIds
        );

        const dashboardItems = this.createDashboardItems(
            datasetName,
            startDate,
            endDate,
            dashboardItemsMetadata
        );

        const keys: Array<keyof allDashboardElements> = ["items", "charts", "reportTables"];
        const { items, charts, reportTables } = _(keys)
            .map(key => [key, _(dashboardItems).getOrFail(key)])
            .fromPairs()
            .value();

        const dashboard = {
            id: dashboardId || generateUid(),
            name: `${datasetName}_DASHBOARD`,
            code: dashboardCode,
            dashboardItems: items,
            ...sharing,
        };

        return { dashboards: [dashboard], charts, reportTables };
    }

    createDashboardItems(
        datasetName: String,
        startDate: Moment,
        endDate: Moment,
        dashboardItemsMetadata: Dictionary<any>
    ): allDashboardElements {
        const { organisationUnitsWithName, legendMetadata } = dashboardItemsMetadata;
        const organisationUnitsMetadata = organisationUnitsWithName.map(
            (ou: OrganisationUnitWithName) => ({
                id: ou.id,
                parents: { [ou.id]: ou.path },
                name: ou.displayName,
            })
        );
        const periodRange = getDaysRange(startDate, endDate);
        const periodItems = periodRange.map(date => ({ id: date.format("YYYYMMDD") }));
        const antigensMeta = _(dashboardItemsMetadata).getOrFail("antigensMeta");
        const dashboardItemsElements = itemsMetadataConstructor(dashboardItemsMetadata);

        const { metadataToFetch, ...itemsConfig } = dashboardItemsConfig;
        const expectedCharts = _.flatMap(itemsConfig, _.keys);

        const keys = ["antigenCategory", "disaggregationMetadata", ...expectedCharts] as Array<
            keyof typeof dashboardItemsElements
        >;
        const { antigenCategory, disaggregationMetadata, legendsMetadata, ...elements } = _(keys)
            .map(key => [key, _(dashboardItemsElements).getOrFail(key)])
            .fromPairs()
            .value();

        const dashboardItems = buildDashboardItems(
            antigensMeta,
            datasetName,
            organisationUnitsMetadata,
            periodItems,
            antigenCategory,
            disaggregationMetadata,
            elements,
            legendMetadata
        );
        const charts = _(dashboardItems).getOrFail("charts");
        const reportTables = _(dashboardItems).getOrFail("reportTables");

        const chartIds = charts.map((chart: any) => chart.id);
        const reportTableIds = reportTables.map(table => table.id);

        const dashboardCharts = chartIds.map((id: string) => ({
            type: "CHART",
            chart: { id },
        }));

        const dashboardTables = reportTableIds.map((id: string) => ({
            type: "REPORT_TABLE",
            reportTable: { id },
        }));

        const dashboardData = {
            items: [...dashboardCharts, ...dashboardTables],
            charts,
            reportTables,
        };

        return dashboardData;
    }
}<|MERGE_RESOLUTION|>--- conflicted
+++ resolved
@@ -6,17 +6,7 @@
     itemsMetadataConstructor,
     buildDashboardItems,
 } from "./dashboard-items";
-<<<<<<< HEAD
-import {
-    Ref,
-    OrganisationUnitPathOnly,
-    CategoryOption,
-    OrganisationUnitWithName,
-    Sharing,
-} from "./db.types";
-=======
-import { Ref, OrganisationUnitPathOnly, OrganisationUnitWithName } from "./db.types";
->>>>>>> 999bce46
+import { Ref, OrganisationUnitPathOnly, OrganisationUnitWithName, Sharing } from "./db.types";
 import { Antigen } from "./campaign";
 import { Moment } from "moment";
 import { getDaysRange } from "../utils/date";
@@ -163,11 +153,8 @@
         teamIds,
         metadataConfig,
         dashboardCode,
-<<<<<<< HEAD
         sharing,
-=======
         allCategoryIds,
->>>>>>> 999bce46
     }: {
         dashboardId?: string;
         datasetName: string;
@@ -178,12 +165,9 @@
         antigensDisaggregation: AntigenDisaggregationEnabled;
         teamIds: string[];
         dashboardCode: string;
-<<<<<<< HEAD
         sharing: Sharing;
-=======
         allCategoryIds: { ageGroup: string; doses: string; antigen: string; teams: string };
         metadataConfig: MetadataConfig;
->>>>>>> 999bce46
     }): Promise<DashboardMetadata> {
         const dashboardItemsMetadata = await this.getMetadataForDashboardItems(
             antigens,
