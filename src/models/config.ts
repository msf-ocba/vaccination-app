import _ from "lodash";
import "../utils/lodash-mixins";
import DbD2 from "./db-d2";
import {
    Category,
    DataElementGroup,
    CategoryCombo,
    CategoryOptionGroup,
    DataElement,
    OrganisationUnitLevel,
    Ref,
    CategoryOption,
    Attribute,
<<<<<<< HEAD
    CategoryOptionCombo,
} from "./db.types";
import { sortAgeGroups } from "../utils/age-groups";

export interface BaseConfig {
    categoryCodeForAntigens: string;
    categoryCodeForAgeGroup: string;
    categoryCodeForDoses: string;
    categoryComboCodeForAgeGroup: string;
    categoryComboCodeForAntigenAgeGroup: string;
    dataElementGroupCodeForAntigens: string;
    categoryComboCodeForTeams: string;
    categoryCodeForTeams: string;
    attributeCodeForApp: string;
    attributeCodeForDashboard: string;
    dataElementCodeForTotalPopulation: string;
    dataElementCodeForAgeDistribution: string;
    dataElementCodeForPopulationByAge: string;
}

const baseConfig: BaseConfig = {
=======
    UserRole,
} from "./db.types";
import { sortAgeGroups } from "../utils/age-groups";

export const baseConfig = {
>>>>>>> 03333ac0
    categoryCodeForAntigens: "RVC_ANTIGEN",
    categoryCodeForAgeGroup: "RVC_AGE_GROUP",
    categoryCodeForDoses: "RVC_DOSE",
    categoryComboCodeForAgeGroup: "RVC_AGE_GROUP",
    categoryComboCodeForAntigenAgeGroup: "RVC_ANTIGEN_AGE_GROUP",
    dataElementGroupCodeForAntigens: "RVC_ANTIGEN",
    categoryComboCodeForTeams: "RVC_TEAM",
    categoryCodeForTeams: "RVC_TEAM",
    attributeCodeForApp: "RVC_CREATED_BY_VACCINATION_APP",
    attributeCodeForDashboard: "RVC_DASHBOARD_ID",
    dataElementCodeForTotalPopulation: "RVC_TOTAL_POPULATION",
    dataElementCodeForAgeDistribution: "RVC_AGE_DISTRIBUTION",
    dataElementCodeForPopulationByAge: "RVC_POPULATION_BY_AGE",
    userRoleNameForFeedback: "RVC Feedback",
};

type BaseConfig = typeof baseConfig;

export interface MetadataConfig extends BaseConfig {
    userRoles: UserRole[];
    attributes: {
        app: Attribute;
        dashboard: Attribute;
    };
    organisationUnitLevels: OrganisationUnitLevel[];
    categories: Category[];
    categoriesDisaggregation: Array<{
        name: string;
        code: string;
        dataDimensionType: "DISAGGREGATION" | "ATTRIBUTE";
        dataDimension: boolean;
        $categoryOptions:
            | { kind: "fromAntigens" }
            | { kind: "fromAgeGroups" }
            | { kind: "fromDoses" }
            | { kind: "values"; values: string[] };
    }>;
    defaults: {
        categoryOptionCombo: CategoryOptionCombo;
    };
    categoryOptions: CategoryOption[];
    categoryCombos: CategoryCombo[];
    population: {
        totalPopulationDataElement: DataElement;
        ageDistributionDataElement: DataElement;
        populationByAgeDataElement: DataElement;
        ageGroupCategory: Category;
    };
    dataElements: DataElement[];
    dataElementsDisaggregation: Array<{
        name: string;
        code: string;
        id: string;
        categories: { code: string; optional: boolean }[];
    }>;
    antigens: Array<{
        id: string;
        name: string;
        code: string;
        dataElements: { id: string; code: string; optional: boolean; order: number }[];
        ageGroups: Array<string[][]>;
        doses: Array<{ id: string; name: string }>;
    }>;
}

function getCategoriesDisaggregation(
    categories: Category[]
): MetadataConfig["categoriesDisaggregation"] {
    return categories.map(category => {
        let $categoryOptions: MetadataConfig["categoriesDisaggregation"][0]["$categoryOptions"];

        if (category.code === baseConfig.categoryCodeForAntigens) {
            $categoryOptions = { kind: "fromAntigens" };
        } else if (category.code === baseConfig.categoryCodeForAgeGroup) {
            $categoryOptions = { kind: "fromAgeGroups" };
        } else if (category.code === baseConfig.categoryCodeForDoses) {
            $categoryOptions = { kind: "fromDoses" };
        } else {
            $categoryOptions = {
                kind: "values",
                values: category.categoryOptions.map(co => co.displayName),
            };
        }

        return {
            id: category.id,
            name: category.displayName,
            code: category.code,
            dataDimensionType: category.dataDimensionType,
            dataDimension: category.dataDimension,
            $categoryOptions,
        };
    });
}

export function getCode(parts: string[]): string {
    const code = parts
        .map(part =>
            part
                .replace(/\s*/g, "")
                .replace(/^RVC_/, "")
                .toUpperCase()
        )
        .join("_");
    return "RVC_" + code;
}

function getFromRefs<T>(refs: Ref[], objects: T[]): T[] {
    const objectsById = _.keyBy(objects, "id");
    return refs.map(ref => _(objectsById).getOrFail(ref.id));
}

function getConfigDataElementsDisaggregation(
    dataElementGroups: DataElementGroup[],
    dataElements: DataElement[],
    categoryCombos: CategoryCombo[],
    categories: Category[]
): MetadataConfig["dataElementsDisaggregation"] {
    const groupsByCode = _.keyBy(dataElementGroups, "code");
    const catCombosByCode = _.keyBy(categoryCombos, "code");
    const dataElementsForAntigens = getFromRefs(
        _(groupsByCode).getOrFail(baseConfig.dataElementGroupCodeForAntigens).dataElements,
        dataElements
    );

    return dataElementsForAntigens.map(dataElement => {
        const getCategories = (typeString: string): Category[] => {
            const code = getCode(["RVC_DE", dataElement.code]) + "_" + typeString;
            const categoryRefs = (catCombosByCode[code] || { categories: [] }).categories;
            return getFromRefs(categoryRefs, categories);
        };

        const categoriesForAntigens = _.concat(
            getCategories("REQUIRED").map(({ code }) => ({ code, optional: false })),
            getCategories("OPTIONAL").map(({ code }) => ({ code, optional: true }))
        );

        return {
            id: dataElement.id,
            name: dataElement.displayName,
            code: dataElement.code,
            categories: categoriesForAntigens,
        };
    });
}

function getAntigens(
    dataElementGroups: DataElementGroup[],
    dataElements: DataElement[],
    categories: Category[],
    categoryOptionGroups: CategoryOptionGroup[]
): MetadataConfig["antigens"] {
    const categoriesByCode = _.keyBy(categories, "code");
    const categoryOptions = _(categoriesByCode).getOrFail(baseConfig.categoryCodeForAntigens)
        .categoryOptions;
    const dataElementGroupsByCode = _.keyBy(dataElementGroups, "code");
    const categoryOptionGroupsByCode = _.keyBy(categoryOptionGroups, "code");

    const antigensMetadata = categoryOptions.map(categoryOption => {
        const getDataElements = (typeString: string) => {
            const code = getCode([categoryOption.code, typeString]);
            const dataElementsForType = getFromRefs(
                _(dataElementGroupsByCode).getOrFail(code).dataElements,
                dataElements
            );
            return dataElementsForType.map(de => ({
                id: de.id,
                code: de.code,
                optional: typeString === "OPTIONAL",
                order: parseInt(de.formName.split(" - ")[1] || "0"), // formName: Name - INDEX
            }));
        };

        const dataElementsForAntigens = _.concat(
            getDataElements("REQUIRED"),
            getDataElements("OPTIONAL")
        );

        const dataElementSorted = _.orderBy(dataElementsForAntigens, "order");

        const mainAgeGroups = _(categoryOptionGroupsByCode)
            .getOrFail(getCode([categoryOption.code, "AGE_GROUP"]))
            .categoryOptions.map(co => co.displayName);

        const ageGroups = sortAgeGroups(mainAgeGroups).map(mainAgeGroup => {
            const codePrefix = getCode([categoryOption.code, "AGE_GROUP", mainAgeGroup]);
            const disaggregatedAgeGroups = _(categoryOptionGroups)
                .filter(cog => cog.code.startsWith(codePrefix))
                .sortBy(cog => cog.code)
                .map(cog => sortAgeGroups(cog.categoryOptions.map(co => co.displayName)))
                .value();
            return [[mainAgeGroup], ...disaggregatedAgeGroups];
        });

        const dosesIds = _(categoryOptionGroupsByCode)
            .getOrFail(getCode([categoryOption.code, "DOSES"]))
            .categoryOptions.map(co => co.id);
        const allDoses = _(categoriesByCode).getOrFail(baseConfig.categoryCodeForDoses)
            .categoryOptions;
        const doses = _(allDoses)
            .map(co => (_(dosesIds).includes(co.id) ? { id: co.id, name: co.displayName } : null))
            .compact()
            .value();

        return {
            id: categoryOption.id,
            name: categoryOption.displayName,
            code: categoryOption.code,
            dataElements: dataElementSorted,
            ageGroups,
            doses,
        };
    });

    return antigensMetadata;
}

function getPopulationMetadata(
    dataElements: DataElement[],
    categories: Category[]
): MetadataConfig["population"] {
    const codes = [
        baseConfig.dataElementCodeForTotalPopulation,
        baseConfig.dataElementCodeForAgeDistribution,
        baseConfig.dataElementCodeForPopulationByAge,
    ];
    const [totalPopulationDataElement, ageDistributionDataElement, populationByAgeDataElement] = _(
        dataElements
    )
        .keyBy(de => de.code)
        .at(codes)
        .value();

    const ageGroupCategory = _(categories)
        .keyBy("code")
        .getOrFail(baseConfig.categoryCodeForAgeGroup);
    return {
        totalPopulationDataElement,
        ageDistributionDataElement,
        populationByAgeDataElement,
        ageGroupCategory,
    };
}

function getAttributes(attributes: Attribute[]) {
    const attributesByCode = _(attributes).keyBy("code");
    return {
        app: attributesByCode.getOrFail(baseConfig.attributeCodeForApp),
        dashboard: attributesByCode.getOrFail(baseConfig.attributeCodeForDashboard),
    };
}

function getDefaults(metadata: RawMetadataConfig): MetadataConfig["defaults"] {
    return {
        categoryOptionCombo: _(metadata.categoryOptionCombos)
            .keyBy("displayName")
            .getOrFail("default"),
    };
}

interface RawMetadataConfig {
    attributes: Attribute[];
    categories: Category[];
    categoryCombos: CategoryCombo[];
    categoryOptionCombos: CategoryOptionCombo[];
    categoryOptionGroups: CategoryOptionGroup[];
    dataElementGroups: DataElementGroup[];
    dataElements: DataElement[];
    organisationUnitLevels: OrganisationUnitLevel[];
}

export async function getMetadataConfig(db: DbD2): Promise<MetadataConfig> {
    const codeFilter = "code:startsWith:RVC_";
    const modelParams = { filters: [codeFilter] };

    const metadataParams = {
        attributes: modelParams,
        categories: modelParams,
        categoryCombos: modelParams,
        categoryOptionGroups: modelParams,
        categoryOptionCombos: { filters: ["name:eq:default"] },
        dataElementGroups: modelParams,
        dataElements: modelParams,
        organisationUnitLevels: {},
        userRoles: { filters: ["name:startsWith:RVC"] },
    };

<<<<<<< HEAD
    const metadata = await db.getMetadata<RawMetadataConfig>(metadataParams);
=======
    const metadata = await db.getMetadata<{
        attributes: Attribute[];
        categories: Category[];
        categoryCombos: CategoryCombo[];
        categoryOptionGroups: CategoryOptionGroup[];
        dataElementGroups: DataElementGroup[];
        dataElements: DataElement[];
        organisationUnitLevels: OrganisationUnitLevel[];
        userRoles: UserRole[];
    }>(metadataParams);
>>>>>>> 03333ac0

    const metadataConfig = {
        ...baseConfig,
        attributes: getAttributes(metadata.attributes),
        organisationUnitLevels: metadata.organisationUnitLevels,
        categories: metadata.categories,
        categoriesDisaggregation: getCategoriesDisaggregation(metadata.categories),
        categoryOptions: _(metadata.categories)
            .flatMap("categoryOptions")
            .value(),
        categoryCombos: metadata.categoryCombos,
        dataElements: metadata.dataElements,
        dataElementsDisaggregation: getConfigDataElementsDisaggregation(
            metadata.dataElementGroups,
            metadata.dataElements,
            metadata.categoryCombos,
            metadata.categories
        ),
        defaults: getDefaults(metadata),
        antigens: getAntigens(
            metadata.dataElementGroups,
            metadata.dataElements,
            metadata.categories,
            metadata.categoryOptionGroups
        ),
        population: getPopulationMetadata(metadata.dataElements, metadata.categories),
        userRoles: metadata.userRoles,
    };

    return metadataConfig;
}<|MERGE_RESOLUTION|>--- conflicted
+++ resolved
@@ -10,36 +10,13 @@
     OrganisationUnitLevel,
     Ref,
     CategoryOption,
+    CategoryOptionCombo,
     Attribute,
-<<<<<<< HEAD
-    CategoryOptionCombo,
-} from "./db.types";
-import { sortAgeGroups } from "../utils/age-groups";
-
-export interface BaseConfig {
-    categoryCodeForAntigens: string;
-    categoryCodeForAgeGroup: string;
-    categoryCodeForDoses: string;
-    categoryComboCodeForAgeGroup: string;
-    categoryComboCodeForAntigenAgeGroup: string;
-    dataElementGroupCodeForAntigens: string;
-    categoryComboCodeForTeams: string;
-    categoryCodeForTeams: string;
-    attributeCodeForApp: string;
-    attributeCodeForDashboard: string;
-    dataElementCodeForTotalPopulation: string;
-    dataElementCodeForAgeDistribution: string;
-    dataElementCodeForPopulationByAge: string;
-}
-
-const baseConfig: BaseConfig = {
-=======
     UserRole,
 } from "./db.types";
 import { sortAgeGroups } from "../utils/age-groups";
 
 export const baseConfig = {
->>>>>>> 03333ac0
     categoryCodeForAntigens: "RVC_ANTIGEN",
     categoryCodeForAgeGroup: "RVC_AGE_GROUP",
     categoryCodeForDoses: "RVC_DOSE",
@@ -309,6 +286,7 @@
     dataElementGroups: DataElementGroup[];
     dataElements: DataElement[];
     organisationUnitLevels: OrganisationUnitLevel[];
+    userRoles: UserRole[];
 }
 
 export async function getMetadataConfig(db: DbD2): Promise<MetadataConfig> {
@@ -327,20 +305,7 @@
         userRoles: { filters: ["name:startsWith:RVC"] },
     };
 
-<<<<<<< HEAD
     const metadata = await db.getMetadata<RawMetadataConfig>(metadataParams);
-=======
-    const metadata = await db.getMetadata<{
-        attributes: Attribute[];
-        categories: Category[];
-        categoryCombos: CategoryCombo[];
-        categoryOptionGroups: CategoryOptionGroup[];
-        dataElementGroups: DataElementGroup[];
-        dataElements: DataElement[];
-        organisationUnitLevels: OrganisationUnitLevel[];
-        userRoles: UserRole[];
-    }>(metadataParams);
->>>>>>> 03333ac0
 
     const metadataConfig = {
         ...baseConfig,
