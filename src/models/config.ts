--- conflicted
+++ resolved
@@ -15,27 +15,7 @@
 } from "./db.types";
 import { sortAgeGroups } from "../utils/age-groups";
 
-<<<<<<< HEAD
 export const baseConfig = {
-=======
-export interface BaseConfig {
-    categoryCodeForAntigens: string;
-    categoryCodeForAgeGroup: string;
-    categoryCodeForDoses: string;
-    categoryComboCodeForAgeGroup: string;
-    categoryComboCodeForAntigenAgeGroup: string;
-    dataElementGroupCodeForAntigens: string;
-    categoryComboCodeForTeams: string;
-    categoryCodeForTeams: string;
-    attributeCodeForApp: string;
-    attributeCodeForDashboard: string;
-    dataElementCodeForTotalPopulation: string;
-    dataElementCodeForAgeDistribution: string;
-    dataElementCodeForPopulationByAge: string;
-}
-
-const baseConfig: BaseConfig = {
->>>>>>> 911d31c6
     categoryCodeForAntigens: "RVC_ANTIGEN",
     categoryCodeForAgeGroup: "RVC_AGE_GROUP",
     categoryCodeForDoses: "RVC_DOSE",
