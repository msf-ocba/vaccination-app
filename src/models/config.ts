--- conflicted
+++ resolved
@@ -126,14 +126,12 @@
     };
 }
 
-<<<<<<< HEAD
 export type DataSet = { id: string; name: string; code: string };
-=======
+
 export type User = {
     id: string;
     name: string;
 };
->>>>>>> dc22690a
 
 function getCategoriesDisaggregation(
     categories: Category[]
@@ -460,15 +458,12 @@
 
     const metadata = await db.getMetadata<RawMetadataConfig>(metadataParams);
 
-<<<<<<< HEAD
-=======
     const antigens = getAntigens(
         metadata.dataElementGroups,
         metadata.dataElements,
         metadata.categories,
         metadata.categoryOptionGroups
     );
->>>>>>> dc22690a
     const metadataConfig: MetadataConfig = {
         ...baseConfig,
         currentUser: await db.getCurrentUser(),
