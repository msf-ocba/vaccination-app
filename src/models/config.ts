--- conflicted
+++ resolved
@@ -10,13 +10,10 @@
     OrganisationUnitLevel,
     Ref,
     CategoryOption,
-<<<<<<< HEAD
-=======
+    CategoryOptionCombo,
     Attribute,
     UserRole,
->>>>>>> 3354f306
     CategoryOptionCombo,
-    Attribute,
     NamedObject,
 } from "./db.types";
 import { sortAgeGroups } from "../utils/age-groups";
@@ -35,24 +32,16 @@
     dataElementCodeForTotalPopulation: "RVC_TOTAL_POPULATION",
     dataElementCodeForAgeDistribution: "RVC_AGE_DISTRIBUTION",
     dataElementCodeForPopulationByAge: "RVC_POPULATION_BY_AGE",
-<<<<<<< HEAD
     userRoleNames: {
         feedback: ["RVC Feedback"],
         targetPopulation: ["Medical Focal Point", "Field User", "Online Data Entry"],
     },
-=======
-    userRoleNameForFeedback: "RVC Feedback",
->>>>>>> 3354f306
 };
 
 type BaseConfig = typeof baseConfig;
 
 export interface MetadataConfig extends BaseConfig {
-<<<<<<< HEAD
     userRoles: NamedObject[];
-=======
-    userRoles: UserRole[];
->>>>>>> 3354f306
     attributes: {
         app: Attribute;
         dashboard: Attribute;
@@ -302,11 +291,7 @@
     dataElementGroups: DataElementGroup[];
     dataElements: DataElement[];
     organisationUnitLevels: OrganisationUnitLevel[];
-<<<<<<< HEAD
     userRoles: NamedObject[];
-=======
-    userRoles: UserRole[];
->>>>>>> 3354f306
 }
 
 export async function getMetadataConfig(db: DbD2): Promise<MetadataConfig> {
@@ -325,11 +310,7 @@
         dataElementGroups: modelParams,
         dataElements: modelParams,
         organisationUnitLevels: {},
-<<<<<<< HEAD
         userRoles: { fields: { id: true, name: true }, filters: [userRolesFilter] },
-=======
-        userRoles: { filters: ["name:startsWith:RVC"] },
->>>>>>> 3354f306
     };
 
     const metadata = await db.getMetadata<RawMetadataConfig>(metadataParams);
