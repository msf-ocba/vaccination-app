--- conflicted
+++ resolved
@@ -9,11 +9,8 @@
     DataElement,
     OrganisationUnitLevel,
     Ref,
-<<<<<<< HEAD
     CategoryOption,
-=======
     Attribute,
->>>>>>> cc5168ca
 } from "./db.types";
 import { sortAgeGroups } from "../utils/age-groups";
 
