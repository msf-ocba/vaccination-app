import _ from "lodash";
import "../utils/lodash-mixins";
import DbD2 from "./db-d2";
import {
    Category,
    DataElementGroup,
    CategoryCombo,
    CategoryOptionGroup,
    DataElement,
    OrganisationUnitLevel,
    Ref,
    CategoryOption,
    CategoryOptionCombo,
    Attribute,
    NamedObject,
    Indicator,
    getId,
    getCode,
} from "./db.types";
import { sortAgeGroups } from "../utils/age-groups";

export const userRoles = {
    app: "RVC App: Access",
    campaignManager: "RVC App: Campaign Manager",
    feedback: "RVC App: Feedback",
    fieldUser: "Position: Field User",
    medicalFocalPoint: "Position: Medical Focal Point",
    onlineDataEntry: "Data Entry: Online Edit",
};

export const baseConfig = {
    expirationDays: 8,
    categoryCodeForAntigens: "RVC_ANTIGEN",
    categoryCodeForAgeGroup: "RVC_AGE_GROUP",
    categoryCodeForDoses: "RVC_DOSE",
    categoryComboCodeForAgeGroup: "RVC_AGE_GROUP",
    categoryComboCodeForAntigenAgeGroup: "RVC_ANTIGEN_AGE_GROUP",
    categoryComboCodeForAntigenDosesAgeGroup: "RVC_ANTIGEN_DOSE_AGE_GROUP",
    dataElementGroupCodeForAntigens: "RVC_ANTIGEN",
    dataElementGroupCodeForPopulation: "RVC_POPULATION",
    categoryComboCodeForTeams: "RVC_TEAM",
    categoryCodeForTeams: "RVC_TEAM",
    legendSetsCode: "RVC_LEGEND_ZERO",
    attributeCodeForApp: "RVC_CREATED_BY_VACCINATION_APP",
    attributeNameForHideInTallySheet: "hideInTallySheet",
    attributeCodeForDataInputPeriods: "RVC_DATA_INPUT_PERIODS",
    dataElementCodeForTotalPopulation: "RVC_TOTAL_POPULATION",
    dataElementCodeForAgeDistribution: "RVC_AGE_DISTRIBUTION",
    dataElementCodeForPopulationByAge: "RVC_POPULATION_BY_AGE",
    dataSetDashboardCodePrefix: "RVC_CAMPAIGN",
    userRoleNames: {
        manager: [userRoles.campaignManager],
        feedback: [userRoles.feedback],
        targetPopulation: [
            userRoles.medicalFocalPoint,
            userRoles.fieldUser,
            userRoles.onlineDataEntry,
        ],
    },
};

type BaseConfig = typeof baseConfig;

export interface MetadataConfig extends BaseConfig {
    currentUser: User;
    userRoles: NamedObject[];
    attributes: {
        app: Attribute;
        hideInTallySheet: Attribute;
        dataInputPeriods: Attribute;
    };
    organisationUnitLevels: OrganisationUnitLevel[];
    categories: Category[];
    categoriesDisaggregation: Array<{
        name: string;
        code: string;
        dataDimensionType: "DISAGGREGATION" | "ATTRIBUTE";
        dataDimension: boolean;
        $categoryOptions:
            | { kind: "fromAntigens" }
            | { kind: "fromAgeGroups" }
            | { kind: "fromDoses" }
            | { kind: "values"; values: CategoryOption[] };
    }>;
    defaults: {
        categoryOptionCombo: CategoryOptionCombo;
    };
    categoryOptions: CategoryOption[];
    categoryCombos: CategoryCombo[];
    population: {
        dataElementGroup: DataElementGroup;
        totalPopulationDataElement: DataElement;
        ageDistributionDataElement: DataElement;
        populationByAgeDataElement: DataElement;
        ageGroupCategory: Category;
    };
    dataElements: DataElement[];
    dataElementsDisaggregation: Array<{
        name: string;
        code: string;
        id: string;
        categories: Record<AntigenCode, Array<{ code: string; optional: boolean }>>;
    }>;
    indicators: Indicator[];
    antigens: Array<{
        id: string;
        name: string;
        displayName: string;
        code: string;
        dataElements: { id: string; code: string; optional: boolean; order: number }[];
        ageGroups: Array<CategoryOption[][]>;
        doses: Array<{ id: string; code: string; name: string; displayName: string }>;
    }>;
    legendSets: Array<{
        id: string;
    }>;
}

export type User = {
    id: string;
    name: string;
};

function getCategoriesDisaggregation(
    categories: Category[]
): MetadataConfig["categoriesDisaggregation"] {
    return categories.map(category => {
        let $categoryOptions: MetadataConfig["categoriesDisaggregation"][0]["$categoryOptions"];

        if (category.code === baseConfig.categoryCodeForAntigens) {
            $categoryOptions = { kind: "fromAntigens" };
        } else if (category.code === baseConfig.categoryCodeForAgeGroup) {
            $categoryOptions = { kind: "fromAgeGroups" };
        } else if (category.code === baseConfig.categoryCodeForDoses) {
            $categoryOptions = { kind: "fromDoses" };
        } else {
            $categoryOptions = {
                kind: "values",
                values: category.categoryOptions,
            };
        }

        return {
            id: category.id,
            name: category.displayName,
            code: category.code,
            dataDimensionType: category.dataDimensionType,
            dataDimension: category.dataDimension,
            $categoryOptions,
        };
    });
}

export function getRvcCode(parts: Array<string | undefined>): string {
    const code = _(parts)
        .compact()
        .map(part =>
            part
                .replace(/\s*/g, "")
                .replace(/^RVC_/, "")
                .toUpperCase()
        )
        .join("_");
    return "RVC_" + code;
}

export function getDashboardCode(config: MetadataConfig, dataSetId: string): string {
    return config.dataSetDashboardCodePrefix + "_" + dataSetId;
}

export function getByIndex<T, K extends keyof T>(objects: T[], key: K, value: T[K]): T {
    return _(objects)
        .keyBy(key)
        .getOrFail(value as any) as T;
}

function getFromRefs<T>(refs: Ref[], objects: T[]): T[] {
    const objectsById = _.keyBy(objects, "id");
    return refs.map(ref => _(objectsById).getOrFail(ref.id));
}

type Antigen = MetadataConfig["antigens"][number];

function getConfigDataElementsDisaggregation(
    antigens: MetadataConfig["antigens"],
    dataElementGroups: DataElementGroup[],
    dataElements: DataElement[],
    categoryCombos: CategoryCombo[],
    categories: Category[]
): MetadataConfig["dataElementsDisaggregation"] {
    const groupsByCode = _.keyBy(dataElementGroups, getCode);
    const catCombosByCode = _.keyBy(categoryCombos, getCode);
    const dataElementsForAntigens = getFromRefs(
        _(groupsByCode).getOrFail(baseConfig.dataElementGroupCodeForAntigens).dataElements,
        dataElements
    );

    return dataElementsForAntigens.map(
        (dataElement): MetadataConfig["dataElementsDisaggregation"][0] => {
            const getCategories = (
                typeString: string,
                options: { antigen?: Antigen } = {}
            ): Category[] | undefined => {
                const { antigen } = options;
                const code = getRvcCode([
                    "RVC_DE",
                    dataElement.code,
                    antigen ? antigen.code.replace(/ANTIGEN_/, "") : undefined,
                    typeString,
                ]);
                const categoryCombo = catCombosByCode[code];
                if (!categoryCombo) return undefined;

                const categoryRefs = categoryCombo ? categoryCombo.categories : [];
                const objectsById = _.keyBy(categories, getId);
                return categoryRefs.map(ref => _(objectsById).getOrFail(ref.id));
            };

            const requiredCategoriesDefault = getCategories("REQUIRED");
            const optionalCategoriesDefault = getCategories("OPTIONAL");

            const categoriesByAntigen = _(antigens)
                .map(antigen => {
                    const requiredCategories = _(
                        getCategories("REQUIRED", { antigen }) || requiredCategoriesDefault
                    )
                        .map(category => ({ code: category.code, optional: false }))
                        .value();

                    const optionalCategories = _(
                        getCategories("OPTIONAL", { antigen }) || optionalCategoriesDefault
                    )
                        .map(category => ({ code: category.code, optional: true }))
                        .value();

                    const categories = _.concat(requiredCategories, optionalCategories);

                    return [antigen.code, categories] as [typeof antigen.code, typeof categories];
                })
                .fromPairs()
                .value();

            return {
                id: dataElement.id,
                name: dataElement.displayName,
                code: dataElement.code,
                categories: categoriesByAntigen,
            };
        }
    );
}

function getAntigens(
    dataElementGroups: DataElementGroup[],
    dataElements: DataElement[],
    categories: Category[],
    categoryOptionGroups: CategoryOptionGroup[]
): MetadataConfig["antigens"] {
    const categoriesByCode = _.keyBy(categories, "code");
    const categoryOptions = _(categoriesByCode).getOrFail(baseConfig.categoryCodeForAntigens)
        .categoryOptions;
    const dataElementGroupsByCode = _.keyBy(dataElementGroups, "code");
    const categoryOptionGroupsByCode = _.keyBy(categoryOptionGroups, "code");

    const antigensMetadata = categoryOptions.map(
        (categoryOption): MetadataConfig["antigens"][0] => {
            const getDataElements = (typeString: string) => {
                const code = getRvcCode([categoryOption.code, typeString]);
                const dataElementsForType = getFromRefs(
                    _(dataElementGroupsByCode).getOrFail(code).dataElements,
                    dataElements
                );
                return dataElementsForType.map(de => ({
                    id: de.id,
                    code: de.code,
                    optional: typeString === "OPTIONAL",
                    order: parseInt(de.formName.split(" - ")[1] || "0"), // formName: Name - INDEX
                }));
            };

            const dataElementsForAntigens = _.concat(
                getDataElements("REQUIRED"),
                getDataElements("OPTIONAL")
            );

            const dataElementSorted = _.orderBy(dataElementsForAntigens, "order");

            const mainAgeGroups = _(categoryOptionGroupsByCode).getOrFail(
                getRvcCode([categoryOption.code, "AGE_GROUP"])
            ).categoryOptions;

            const { categoryComboCodeForAgeGroup } = baseConfig;
            const sortConfig = { categoryComboCodeForAgeGroup, categories };

            const ageGroups = sortAgeGroups(sortConfig, mainAgeGroups).map(mainAgeGroup => {
                const codePrefix = getRvcCode([
                    categoryOption.code,
                    "AGE_GROUP",
                    mainAgeGroup.displayName,
                ]);
                const disaggregatedAgeGroups = _(categoryOptionGroups)
                    .filter(cog => cog.code.startsWith(codePrefix))
                    .sortBy(cog => cog.code)
                    .map(cog => sortAgeGroups(sortConfig, cog.categoryOptions))
                    .value();
                return [[mainAgeGroup], ...disaggregatedAgeGroups];
            });

            const dosesIds = _(categoryOptionGroupsByCode)
                .getOrFail(getRvcCode([categoryOption.code, "DOSES"]))
                .categoryOptions.map(co => co.id);
            const allDoses = _(categoriesByCode).getOrFail(baseConfig.categoryCodeForDoses)
                .categoryOptions;
            const doses = _(allDoses)
                .map(co =>
                    _(dosesIds).includes(co.id)
                        ? {
                              id: co.id,
                              code: co.code,
                              name: co.displayName,
                              displayName: co.displayName,
                          }
                        : null
                )
                .compact()
                .value();

            return {
                id: categoryOption.id,
                name: categoryOption.displayName,
                displayName: categoryOption.displayName,
                code: categoryOption.code,
                dataElements: dataElementSorted,
                ageGroups: ageGroups,
                doses: doses,
            };
        }
    );

    return antigensMetadata;
}

function getPopulationMetadata(
    dataElements: DataElement[],
    dataElementGroups: DataElementGroup[],
    categories: Category[]
): MetadataConfig["population"] {
    const codes = [
        baseConfig.dataElementCodeForTotalPopulation,
        baseConfig.dataElementCodeForAgeDistribution,
        baseConfig.dataElementCodeForPopulationByAge,
    ];
    const [totalPopulationDataElement, ageDistributionDataElement, populationByAgeDataElement] = _(
        dataElements
    )
        .keyBy(de => de.code)
        .at(codes)
        .value();

    const ageGroupCategory = _(categories)
        .keyBy("code")
        .getOrFail(baseConfig.categoryCodeForAgeGroup);

    const populationGroup = _(dataElementGroups)
        .keyBy("code")
        .getOrFail(baseConfig.dataElementGroupCodeForPopulation);

    return {
        totalPopulationDataElement,
        ageDistributionDataElement,
        populationByAgeDataElement,
        ageGroupCategory,
        dataElementGroup: populationGroup,
    };
}

function getAttributes(attributes: Attribute[]) {
    const attributesByCode = _(attributes).keyBy(attribute => attribute.code);
    const attributesByName = _(attributes).keyBy(attribute => attribute.displayName);

    return {
        app: attributesByCode.getOrFail(baseConfig.attributeCodeForApp),
        hideInTallySheet: attributesByName.getOrFail(baseConfig.attributeNameForHideInTallySheet),
        dataInputPeriods: attributesByCode.getOrFail(baseConfig.attributeCodeForDataInputPeriods),
    };
}

function getDefaults(metadata: RawMetadataConfig): MetadataConfig["defaults"] {
    return {
        categoryOptionCombo: _(metadata.categoryOptionCombos)
            .keyBy("displayName")
            .getOrFail("default"),
    };
}

interface RawMetadataConfig {
    attributes: Attribute[];
    categories: Category[];
    categoryCombos: CategoryCombo[];
    categoryOptionCombos: CategoryOptionCombo[];
    categoryOptionGroups: CategoryOptionGroup[];
    dataElementGroups: DataElementGroup[];
    dataElements: DataElement[];
    indicators: Indicator[];
    organisationUnitLevels: OrganisationUnitLevel[];
    userRoles: NamedObject[];
    legendSets: Ref[];
}

export async function getMetadataConfig(db: DbD2): Promise<MetadataConfig> {
    const userRoleNames = _(baseConfig.userRoleNames as _.Dictionary<string[]>)
        .values()
        .flatten()
        .value();

    const namedObjectFields = { id: true, name: true };
    const userRolesFilter = "name:in:[" + userRoleNames.join(",") + "]";
    const codeFilter = "code:startsWith:RVC_";
    const modelParams = { filters: [codeFilter] };

    const metadataParams = {
        attributes: {},
        categories: modelParams,
        categoryCombos: modelParams,
        categoryOptionGroups: modelParams,
        categoryOptionCombos: { filters: ["name:eq:default"] },
        dataElementGroups: modelParams,
        dataElements: modelParams,
        indicators: { fields: { id: true, code: true }, filters: [codeFilter] },
        legendSets: { fields: { id: true, code: true }, filters: [codeFilter] },
        organisationUnitLevels: {},
        userRoles: { fields: namedObjectFields, filters: [userRolesFilter] },
    };

    const metadata = await db.getMetadata<RawMetadataConfig>(metadataParams);

<<<<<<< HEAD
    const antigens = getAntigens(
        metadata.dataElementGroups,
        metadata.dataElements,
        metadata.categories,
        metadata.categoryOptionGroups
    );
    const metadataConfig = {
=======
    const metadataConfig: MetadataConfig = {
>>>>>>> b9d32e09
        ...baseConfig,
        currentUser: await db.getCurrentUser(),
        attributes: getAttributes(metadata.attributes),
        organisationUnitLevels: metadata.organisationUnitLevels,
        categories: metadata.categories,
        categoriesDisaggregation: getCategoriesDisaggregation(metadata.categories),
        categoryOptions: _(metadata.categories)
            .flatMap(category => category.categoryOptions)
            .value(),
        categoryCombos: metadata.categoryCombos,
        dataElements: metadata.dataElements,
        dataElementsDisaggregation: getConfigDataElementsDisaggregation(
            antigens,
            metadata.dataElementGroups,
            metadata.dataElements,
            metadata.categoryCombos,
            metadata.categories
        ),
        defaults: getDefaults(metadata),
        antigens: antigens,
        population: getPopulationMetadata(
            metadata.dataElements,
            metadata.dataElementGroups,
            metadata.categories
        ),
        userRoles: metadata.userRoles,
        legendSets: metadata.legendSets,
        indicators: metadata.indicators,
    };

    return metadataConfig;
}

type AntigenCode = string;<|MERGE_RESOLUTION|>--- conflicted
+++ resolved
@@ -434,17 +434,13 @@
 
     const metadata = await db.getMetadata<RawMetadataConfig>(metadataParams);
 
-<<<<<<< HEAD
     const antigens = getAntigens(
         metadata.dataElementGroups,
         metadata.dataElements,
         metadata.categories,
         metadata.categoryOptionGroups
     );
-    const metadataConfig = {
-=======
     const metadataConfig: MetadataConfig = {
->>>>>>> b9d32e09
         ...baseConfig,
         currentUser: await db.getCurrentUser(),
         attributes: getAttributes(metadata.attributes),
