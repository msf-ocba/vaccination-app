import _ from "lodash";
import "../utils/lodash-mixins";
import DbD2 from "./db-d2";
import {
    Category,
    DataElementGroup,
    CategoryCombo,
    CategoryOptionGroup,
    DataElement,
    OrganisationUnitLevel,
    Ref,
    CategoryOption,
    Attribute,
} from "./db.types";
import { sortAgeGroups } from "../utils/age-groups";

export interface BaseConfig {
    categoryCodeForAntigens: string;
    categoryCodeForAgeGroup: string;
    categoryComboCodeForAgeGroup: string;
    categoryComboCodeForAntigenAgeGroup: string;
    dataElementGroupCodeForAntigens: string;
    categoryComboCodeForTeams: string;
    categoryCodeForTeams: string;
    attributeCodeForApp: string;
    attributeCodeForDashboard: string;
    dataElementCodeForTotalPopulation: string;
    dataElementCodeForAgeDistribution: string;
    dataElementCodeForPopulationByAge: string;
}

const baseConfig: BaseConfig = {
    categoryCodeForAntigens: "RVC_ANTIGEN",
    categoryCodeForAgeGroup: "RVC_AGE_GROUP",
    categoryComboCodeForAgeGroup: "RVC_AGE_GROUP",
    categoryComboCodeForAntigenAgeGroup: "RVC_ANTIGEN_RVC_AGE_GROUP",
    dataElementGroupCodeForAntigens: "RVC_ANTIGEN",
    categoryComboCodeForTeams: "RVC_TEAM",
    categoryCodeForTeams: "RVC_TEAM",
    attributeCodeForApp: "RVC_CREATED_BY_VACCINATION_APP",
    attributeCodeForDashboard: "RVC_DASHBOARD_ID",
    dataElementCodeForTotalPopulation: "RVC_TOTAL_POPULATION",
    dataElementCodeForAgeDistribution: "RVC_AGE_DISTRIBUTION",
    dataElementCodeForPopulationByAge: "RVC_POPULATION_BY_AGE",
};

export interface MetadataConfig extends BaseConfig {
    attributes: {
        app: Attribute;
        dashboard: Attribute;
    };
    organisationUnitLevels: OrganisationUnitLevel[];
<<<<<<< HEAD
    categories: Array<{
        id: string;
=======
    categories: Category[];
    categoriesDisaggregation: Array<{
>>>>>>> c11103e3
        name: string;
        code: string;
        dataDimensionType: "DISAGGREGATION" | "ATTRIBUTE";
        dataDimension: boolean;
        $categoryOptions:
            | { kind: "fromAntigens" }
            | { kind: "fromAgeGroups" }
            | { kind: "values"; values: string[] };
    }>;
    categoryOptions: CategoryOption[];
    categoryCombos: CategoryCombo[];
    population: {
        totalPopulationDataElement: DataElement;
        ageDistributionDataElement: DataElement;
        populationByAgeDataElement: DataElement;
        ageGroupCategory: Category;
    };
    dataElements: DataElement[];
    dataElementsDisaggregation: Array<{
        name: string;
        code: string;
        id: string;
        categories: { code: string; optional: boolean }[];
    }>;
    antigens: Array<{
        id: string;
        name: string;
        code: string;
        dataElements: { id: string; code: string; optional: boolean }[];
        ageGroups: Array<string[][]>;
    }>;
}

function getCategoriesDisaggregation(
    categories: Category[]
): MetadataConfig["categoriesDisaggregation"] {
    return categories.map(category => {
        let $categoryOptions: MetadataConfig["categoriesDisaggregation"][0]["$categoryOptions"];

        if (category.code === baseConfig.categoryCodeForAntigens) {
            $categoryOptions = { kind: "fromAntigens" };
        } else if (category.code === baseConfig.categoryCodeForAgeGroup) {
            $categoryOptions = { kind: "fromAgeGroups" };
        } else {
            $categoryOptions = {
                kind: "values",
                values: category.categoryOptions.map(co => co.displayName),
            };
        }

        return {
            id: category.id,
            name: category.displayName,
            code: category.code,
            dataDimensionType: category.dataDimensionType,
            dataDimension: category.dataDimension,
            $categoryOptions,
        };
    });
}

function getCode(parts: string[]): string {
    return parts.map(part => part.replace(/\s*/g, "").toUpperCase()).join("_");
}

function getFromRefs<T>(refs: Ref[], objects: T[]): T[] {
    const objectsById = _.keyBy(objects, "id");
    return refs.map(ref => _(objectsById).getOrFail(ref.id));
}

function getConfigDataElementsDisaggregation(
    dataElementGroups: DataElementGroup[],
    dataElements: DataElement[],
    categoryCombos: CategoryCombo[],
    categories: Category[]
): MetadataConfig["dataElementsDisaggregation"] {
    const groupsByCode = _.keyBy(dataElementGroups, "code");
    const catCombosByCode = _.keyBy(categoryCombos, "code");
    const dataElementsForAntigens = getFromRefs(
        _(groupsByCode).getOrFail(baseConfig.dataElementGroupCodeForAntigens).dataElements,
        dataElements
    );

    return dataElementsForAntigens.map(dataElement => {
        const getCategories = (typeString: string): Category[] => {
            const code = "RVC_DE_" + dataElement.code + "_" + typeString;
            const categoryRefs = (catCombosByCode[code] || { categories: [] }).categories;
            return getFromRefs(categoryRefs, categories);
        };

        const categoriesForAntigens = _.concat(
            getCategories("REQUIRED").map(({ code }) => ({ code, optional: false })),
            getCategories("OPTIONAL").map(({ code }) => ({ code, optional: true }))
        );

        return {
            id: dataElement.id,
            name: dataElement.displayName,
            code: dataElement.code,
            categories: categoriesForAntigens,
        };
    });
}

function getAntigens(
    dataElementGroups: DataElementGroup[],
    dataElements: DataElement[],
    categories: Category[],
    categoryOptionGroups: CategoryOptionGroup[]
): MetadataConfig["antigens"] {
    const categoriesByCode = _.keyBy(categories, "code");
    const categoryOptions = _(categoriesByCode).getOrFail(baseConfig.categoryCodeForAntigens)
        .categoryOptions;
    const dataElementGroupsByCode = _.keyBy(dataElementGroups, "code");
    const categoryOptionGroupsByCode = _.keyBy(categoryOptionGroups, "code");

    const antigensMetadata = categoryOptions.map(categoryOption => {
        const getDataElements = (typeString: string) => {
            const code = getCode([categoryOption.code, typeString]);
            return getFromRefs(
                _(dataElementGroupsByCode).getOrFail(code).dataElements,
                dataElements
            );
        };

        const dataElementsForAntigens = _.concat(
            getDataElements("REQUIRED").map(({ id, code }) => ({ id, code, optional: false })),
            getDataElements("OPTIONAL").map(({ id, code }) => ({ id, code, optional: true }))
        );

        const dataElementSorted = _(dataElementsForAntigens)
            .orderBy([de => de.code.match(/DOSES/), "code"], ["asc", "asc"])
            .value();

        const mainAgeGroups = _(categoryOptionGroupsByCode)
            .getOrFail(getCode([categoryOption.code, "AGE_GROUP"]))
            .categoryOptions.map(co => co.displayName);

        const ageGroups = sortAgeGroups(mainAgeGroups).map(mainAgeGroup => {
            const codePrefix = getCode([categoryOption.code, "AGE_GROUP", mainAgeGroup]);
            const disaggregatedAgeGroups = _(categoryOptionGroups)
                .filter(cog => cog.code.startsWith(codePrefix))
                .sortBy(cog => cog.code)
                .map(cog => sortAgeGroups(cog.categoryOptions.map(co => co.displayName)))
                .value();
            return [[mainAgeGroup], ...disaggregatedAgeGroups];
        });

        return {
            id: categoryOption.id,
            name: categoryOption.displayName,
            code: categoryOption.code,
            dataElements: dataElementSorted,
            ageGroups: ageGroups,
        };
    });

    return antigensMetadata;
}

function getPopulationMetadata(
    dataElements: DataElement[],
    categories: Category[]
): MetadataConfig["population"] {
    const codes = [
        baseConfig.dataElementCodeForTotalPopulation,
        baseConfig.dataElementCodeForAgeDistribution,
        baseConfig.dataElementCodeForPopulationByAge,
    ];
    const [totalPopulationDataElement, ageDistributionDataElement, populationByAgeDataElement] = _(
        dataElements
    )
        .keyBy(de => de.code)
        .at(codes)
        .value();

    const ageGroupCategory = _(categories)
        .keyBy("code")
        .getOrFail(baseConfig.categoryCodeForAgeGroup);
    return {
        totalPopulationDataElement,
        ageDistributionDataElement,
        populationByAgeDataElement,
        ageGroupCategory,
    };
}

function getAttributes(attributes: Attribute[]) {
    const attributesByCode = _(attributes).keyBy("code");
    return {
        app: attributesByCode.getOrFail(baseConfig.attributeCodeForApp),
        dashboard: attributesByCode.getOrFail(baseConfig.attributeCodeForDashboard),
    };
}

export async function getMetadataConfig(db: DbD2): Promise<MetadataConfig> {
    const codeFilter = "code:startsWith:RVC_";
    const modelParams = { filters: [codeFilter] };

    const metadataParams = {
        attributes: modelParams,
        categories: modelParams,
        categoryCombos: modelParams,
        categoryOptionGroups: modelParams,
        dataElementGroups: modelParams,
        dataElements: modelParams,
        organisationUnitLevels: {},
    };

    const metadata = await db.getMetadata<{
        attributes: Attribute[];
        categories: Category[];
        categoryCombos: CategoryCombo[];
        categoryOptionGroups: CategoryOptionGroup[];
        dataElementGroups: DataElementGroup[];
        dataElements: DataElement[];
        organisationUnitLevels: OrganisationUnitLevel[];
    }>(metadataParams);

    const metadataConfig = {
        ...baseConfig,
        attributes: getAttributes(metadata.attributes),
        organisationUnitLevels: metadata.organisationUnitLevels,
<<<<<<< HEAD
        categories: getConfigCategories(metadata.categories),
        categoryOptions: _(metadata.categories)
            .flatMap("categoryOptions")
            .value(),
=======
        categories: metadata.categories,
        categoriesDisaggregation: getCategoriesDisaggregation(metadata.categories),
>>>>>>> c11103e3
        categoryCombos: metadata.categoryCombos,
        dataElements: metadata.dataElements,
        dataElementsDisaggregation: getConfigDataElementsDisaggregation(
            metadata.dataElementGroups,
            metadata.dataElements,
            metadata.categoryCombos,
            metadata.categories
        ),
        antigens: getAntigens(
            metadata.dataElementGroups,
            metadata.dataElements,
            metadata.categories,
            metadata.categoryOptionGroups
        ),
        population: getPopulationMetadata(metadata.dataElements, metadata.categories),
    };

    return metadataConfig;
}<|MERGE_RESOLUTION|>--- conflicted
+++ resolved
@@ -50,13 +50,8 @@
         dashboard: Attribute;
     };
     organisationUnitLevels: OrganisationUnitLevel[];
-<<<<<<< HEAD
-    categories: Array<{
-        id: string;
-=======
     categories: Category[];
     categoriesDisaggregation: Array<{
->>>>>>> c11103e3
         name: string;
         code: string;
         dataDimensionType: "DISAGGREGATION" | "ATTRIBUTE";
@@ -280,15 +275,11 @@
         ...baseConfig,
         attributes: getAttributes(metadata.attributes),
         organisationUnitLevels: metadata.organisationUnitLevels,
-<<<<<<< HEAD
-        categories: getConfigCategories(metadata.categories),
+        categories: metadata.categories,
+        categoriesDisaggregation: getCategoriesDisaggregation(metadata.categories),
         categoryOptions: _(metadata.categories)
             .flatMap("categoryOptions")
             .value(),
-=======
-        categories: metadata.categories,
-        categoriesDisaggregation: getCategoriesDisaggregation(metadata.categories),
->>>>>>> c11103e3
         categoryCombos: metadata.categoryCombos,
         dataElements: metadata.dataElements,
         dataElementsDisaggregation: getConfigDataElementsDisaggregation(
