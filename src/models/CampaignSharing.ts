import _ from "lodash";

import { OrganisationUnitGroupSet, Access, Sharing } from "./db.types";
import Campaign from "./campaign";
import DbD2 from "./db-d2";
import { promiseMap } from "../utils/promises";

/*
    Return sharing object {publicAccess, externalAccess, userAccesses, userGroupAccesses} for
    campaign objects.
*/

export interface UserAndGroupAccesses {
    userAccesses?: Access[];
    userGroupAccesses?: Access[];
}

type Permission = "none" | "view" | "edit";

interface ObjectPermission {
    metadata: Permission;
    data?: Permission;
}

interface UserGroupsSharingFilter {
    type: "userGroups";
    userGroups: string[];
    permission: ObjectPermission;
}

interface UsersByOrgUnitsSharingFilter {
    type: "usersByOrgUnits";
    level: number;
    userRoles: string[];
    permission: ObjectPermission;
}

interface UsersByOrgUnitsInGroupSetSharingFilter {
    type: "usersByOrgUnitsInGroupSet";
    level: number;
    organisationUnitGroupSetName: string;
    userRoles: string[];
    permission: ObjectPermission;
}

export type SharingFilter =
    | UserGroupsSharingFilter
    | UsersByOrgUnitsSharingFilter
    | UsersByOrgUnitsInGroupSetSharingFilter;

interface User {
    id: string;
    displayName: string;
    userCredentials: {
        userRoles: Array<{
            id: string;
            name: string;
        }>;
    };
}

const userFields = {
    id: true,
    displayName: true,
    userCredentials: { userRoles: { id: true, name: true } },
};

interface UserGroup {
    id: string;
    name: string;
    users: User[];
}

const userGroupFields = {
    id: true,
    name: true,
    users: userFields,
};

const accessValues: { [Key in Permission]: string } = {
    none: "--",
    view: "r-",
    edit: "rw",
};

interface SharingDefinition {
    publicPermission: ObjectPermission;
    filters: SharingFilter[];
}

export default class CampaignSharing {
    db: DbD2;

<<<<<<< HEAD
    sharings: { dataSet: SharingDefinition; dashboard: SharingDefinition } = {
        dataSet: {
            publicPermission: { metadata: "edit", data: "view" },
            filters: [
                {
                    type: "userGroups",
                    userGroups: [
                        "_DATASET_Field Training",
                        "_DATASET_Field User",
                        "_DATASET_HMIS Officer",
                        "_DATASET_HQ Analyst",
                        "_DATASET_MedCo",
                        "_DATASET_Medical Focal Point",
                        "_DATASET_Online Data Entry",
                        "_DATASET_Super HMIS Officer",
                        "_DATASET_Superuser",
                        "_DATASET_TesaCo",
                        "_DATASET_Training user",
                    ],
                    permission: { metadata: "view", data: "edit" },
                },
            ],
        },
        dashboard: {
            publicPermission: { metadata: "none" },
            filters: [
                {
                    type: "userGroups",
                    userGroups: ["Vaccination Referents", "HMIS Officers"],
                    permission: { metadata: "edit" },
                },
                {
                    type: "usersByOrgUnits",
                    level: 4,
                    userRoles: ["Population data entry"],
                    permission: { metadata: "edit" },
                },
                {
                    type: "usersByOrgUnits",
                    level: 3,
                    userRoles: ["MedCo"],
                    permission: { metadata: "edit" },
                },
                {
                    type: "usersByOrgUnitsInGroupSet",
                    level: 3,
                    organisationUnitGroupSetName: "8. Operational Cells",
                    userRoles: ["TesaCo"],
                    permission: { metadata: "edit" },
                },
            ],
        },
=======
    sharings: { dashboard: SharingFilter[] } = {
        dashboard: [
            {
                type: "userGroups",
                userGroups: ["Vaccination Referents", "HMIS Officers"],
                permission: { metadata: "edit" },
            },
            {
                type: "usersByOrgUnits",
                level: 4,
                userRoles: ["Medical Focal Point", "Field User", "Online Data Entry"],
                permission: { metadata: "edit" },
            },
            {
                type: "usersByOrgUnits",
                level: 3,
                userRoles: ["MedCo"],
                permission: { metadata: "edit" },
            },
            {
                type: "usersByOrgUnitsInGroupSet",
                level: 3,
                organisationUnitGroupSetName: "8. Operational Cells",
                userRoles: ["TesaCo"],
                permission: { metadata: "edit" },
            },
        ],
>>>>>>> fa609a16
    };

    constructor(private campaign: Campaign) {
        this.db = this.campaign.db;
    }

    public async forDataSet(): Promise<Sharing> {
        return this.getSharing(this.sharings.dataSet);
    }

    public async forDashboard(): Promise<Sharing> {
        return this.getSharing(this.sharings.dashboard);
    }

    private async getSharing(sharingDefinition: SharingDefinition): Promise<Sharing> {
        const userAccessesList = await promiseMap(sharingDefinition.filters, filter => {
            switch (filter.type) {
                case "userGroups":
                    return this.getUserGroupAccesses(filter);
                case "usersByOrgUnits":
                    return this.getUsersByOrgUnitsAccesses(filter);
                case "usersByOrgUnitsInGroupSet":
                    return this.getUsersByOrgUnitsInGroupSetAccesses(filter);
            }
        });

        return {
            publicAccess: getAccessValue(sharingDefinition.publicPermission),
            externalAccess: false,
            userAccesses: getAccesses(userAccessesList, "userAccesses"),
            userGroupAccesses: getAccesses(userAccessesList, "userGroupAccesses"),
        };
    }

    private getOrgUnitIdsForLevel(level: number): string[] {
        return _(this.campaign.organisationUnits)
            .map(ou => ou.path.split("/")[level])
            .compact()
            .value();
    }

    private async getUserGroupAccesses(
        filter: UserGroupsSharingFilter
    ): Promise<UserAndGroupAccesses> {
        const { userGroups } = await this.db.getMetadata<{ userGroups: UserGroup[] }>({
            userGroups: {
                fields: userGroupFields,
                filters: [`name:in:[${filter.userGroups.join(",")}]`],
            },
        });

        if (userGroups.length !== filter.userGroups.length)
            console.error("Missing user groups for sharing");

        const userGroupAccesses = _(userGroups)
            .map(userGroup => ({
                id: userGroup.id,
                displayName: userGroup.name,
                access: getAccessValue(filter.permission),
            }))
            .value();

        return { userGroupAccesses };
    }

    private async getUsersByOrgUnitsAccesses(
        filter: UsersByOrgUnitsSharingFilter
    ): Promise<UserAndGroupAccesses> {
        const orgUnitsIds = this.getOrgUnitIdsForLevel(filter.level);

        const { users: usersWithCampaignOrgUnits } = await this.db.getMetadata<{ users: User[] }>({
            users: {
                fields: userFields,
                filters: [`dataViewOrganisationUnits.id:in:[${orgUnitsIds.join(",")}]`],
            },
        });

        const userAccesses = getUserAccessesFilteredByRoles(usersWithCampaignOrgUnits, filter);

        return { userAccesses };
    }

    private async getUsersByOrgUnitsInGroupSetAccesses(
        filter: UsersByOrgUnitsInGroupSetSharingFilter
    ): Promise<UserAndGroupAccesses> {
        const orgUnitIds = this.getOrgUnitIdsForLevel(filter.level);

        const { organisationUnitGroupSets } = await this.db.getMetadata<{
            organisationUnitGroupSets: OrganisationUnitGroupSet[];
        }>({
            organisationUnitGroupSets: {
                filters: [`name:eq:${filter.organisationUnitGroupSetName}`],
            },
        });

        const ouGroupSet = _.first(organisationUnitGroupSets);
        const ouGroups = ouGroupSet ? ouGroupSet.organisationUnitGroups : [];

        if (!ouGroupSet)
            console.error(`Missing orgUnitGroupSet: ${filter.organisationUnitGroupSetName}`);

        const orgUnitGroupsMatching = ouGroups.filter(
            ouGroup =>
                !_(ouGroup.organisationUnits)
                    .map(ou => ou.id)
                    .intersection(orgUnitIds)
                    .isEmpty()
        );

        const { userGroups } = await this.db.getMetadata<{ userGroups: UserGroup[] }>({
            userGroups: {
                fields: userGroupFields,
                filters: [`name:in:[${orgUnitGroupsMatching.map(oug => oug.name).join(",")}]`],
            },
        });

        const usersInGroups = _.flatMap(userGroups, userGroup => userGroup.users);
        const userAccesses = getUserAccessesFilteredByRoles(usersInGroups, filter);

        return { userAccesses };
    }
}

function getAccessValue(objectPermission: ObjectPermission): string {
    return [
        accessValues[objectPermission.metadata],
        accessValues[objectPermission.data || "none"],
        "----",
    ].join("");
}

function getAccesses<K extends keyof UserAndGroupAccesses>(
    userAccessesList: UserAndGroupAccesses[],
    key: K
): Access[] {
    return _(userAccessesList)
        .flatMap(userAccess => userAccess[key] as Access[])
        .compact()
        .uniqBy("id")
        .value();
}

function getUserAccessesFilteredByRoles(
    users: User[],
    sharing: { userRoles: string[]; permission: ObjectPermission }
) {
    const userMatchesSomeUserRole = (user: User) =>
        !_(user.userCredentials.userRoles)
            .map(userRole => userRole.name)
            .intersection(sharing.userRoles)
            .isEmpty();

    const userAccesses = _(users)
        .filter(userMatchesSomeUserRole)
        .map(user => ({
            id: user.id,
            displayName: user.displayName,
            access: getAccessValue(sharing.permission),
        }))
        .value();

    return userAccesses;
}<|MERGE_RESOLUTION|>--- conflicted
+++ resolved
@@ -91,7 +91,6 @@
 export default class CampaignSharing {
     db: DbD2;
 
-<<<<<<< HEAD
     sharings: { dataSet: SharingDefinition; dashboard: SharingDefinition } = {
         dataSet: {
             publicPermission: { metadata: "edit", data: "view" },
@@ -126,7 +125,7 @@
                 {
                     type: "usersByOrgUnits",
                     level: 4,
-                    userRoles: ["Population data entry"],
+                    userRoles: ["Medical Focal Point", "Field User", "Online Data Entry"],
                     permission: { metadata: "edit" },
                 },
                 {
@@ -144,35 +143,6 @@
                 },
             ],
         },
-=======
-    sharings: { dashboard: SharingFilter[] } = {
-        dashboard: [
-            {
-                type: "userGroups",
-                userGroups: ["Vaccination Referents", "HMIS Officers"],
-                permission: { metadata: "edit" },
-            },
-            {
-                type: "usersByOrgUnits",
-                level: 4,
-                userRoles: ["Medical Focal Point", "Field User", "Online Data Entry"],
-                permission: { metadata: "edit" },
-            },
-            {
-                type: "usersByOrgUnits",
-                level: 3,
-                userRoles: ["MedCo"],
-                permission: { metadata: "edit" },
-            },
-            {
-                type: "usersByOrgUnitsInGroupSet",
-                level: 3,
-                organisationUnitGroupSetName: "8. Operational Cells",
-                userRoles: ["TesaCo"],
-                permission: { metadata: "edit" },
-            },
-        ],
->>>>>>> fa609a16
     };
 
     constructor(private campaign: Campaign) {
