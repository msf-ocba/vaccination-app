--- conflicted
+++ resolved
@@ -10,14 +10,8 @@
     "lastUpdated",
     "publicAccess",
     "user",
-<<<<<<< HEAD
-    "access",
-    "attributeValues[value, attribute[code]]",
+    "href",
     "dataInputPeriods[period[id]]",
-=======
-    "dataInputPeriods~paging=(1;1)",
->>>>>>> b2657db7
-    "href",
     "attributeValues[value, attribute[code]]",
     "organisationUnits[id,path]",
 ];
