import React from "react";
import PropTypes from "prop-types";
import i18n from "@dhis2/d2-i18n";
import { withRouter } from "react-router";

import Campaign from "models/campaign";
import DbD2 from "models/db-d2";

import Wizard from "../wizard/Wizard";
import FormHeading from "./FormHeading";
import OrganisationUnitsStep from "../steps/organisation-units/OrganisationUnitsStep";
import SaveStep from "../steps/save/SaveStep";
import { getValidationMessages } from "../../utils/validations";
import GeneralInfoStep from "../steps/general-info/GeneralInfoStep";
import AntigenSelectionStep from "../steps/antigen-selection/AntigenSelectionStep";
import ConfirmationDialog from "../confirmation-dialog/ConfirmationDialog";

class CampaignWizard extends React.Component {
    static propTypes = {
        d2: PropTypes.object.isRequired,
        history: PropTypes.object.isRequired,
    };

    constructor(props) {
        super(props);
        this.state = {
            campaign: Campaign.create(new DbD2(props.d2)),
            dialogOpen: false,
        };
    }

<<<<<<< HEAD
    getStepsBaseInfo() {
        return [
            {
                key: "organisation-units",
                label: i18n.t("Organisation Units"),
                component: OrganisationUnitsStep,
                validationKeys: ["organisationUnits"],
                help: i18n.t(`Select organisation units assigned to this campaign.
At least one must be selected.
Only organisation units of level 6 (service) can be selected`),
            },
            {
                key: "general-info",
                label: i18n.t("General info"),
                component: GeneralInfoStep,
                validationKeys: ["name", "startDate", "endDate"],
                help: i18n.t(
                    `Set the name of the campaign and the period in which data entry will be enabled`
                ),
            },
            {
                key: "antigen-selection",
                label: i18n.t("Antigen selection"),
                component: AntigenSelectionStep,
                validationKeys: ["antigens"],
                help: i18n.t(`Select the antigens included in the campaign`),
            },
            {
                key: "save",
                label: i18n.t("Save"),
                component: SaveStep,
                validationKeys: [],
                help: i18n.t(`Press the button to create the \
dataset and all the metadata associated with this vaccination campaign`),
            },
        ];
    }

    goToList = () => {
=======
    cancelSave = () => {
        this.setState({ dialogOpen: true });
    };

    handleConfirm = () => {
        this.setState({ dialogOpen: false });
>>>>>>> ea4ddd9e
        this.props.history.push("/campaign-configurator");
    };

    handleDialogCancel = () => {
        this.setState({ dialogOpen: false });
    };

    onChange = campaign => {
        this.setState({ campaign });
    };

    onStepChangeRequest = currentStep => {
        return getValidationMessages(this.state.campaign, currentStep.validationKeys);
    };

    render() {
        const { d2, location } = this.props;
        const { campaign, dialogOpen } = this.state;
        window.campaign = campaign;

        const steps = this.getStepsBaseInfo().map(step => ({
            ...step,
            props: {
                d2,
                campaign,
                onChange: this.onChange,
            },
        }));

        const urlHash = location.hash.slice(1);
        const stepExists = steps.find(step => step.key === urlHash);
        const firstStepKey = steps.map(step => step.key)[0];
        const initialStepKey = stepExists ? urlHash : firstStepKey;

        return (
            <React.Fragment>
                <ConfirmationDialog
                    dialogOpen={dialogOpen}
                    handleConfirm={this.handleConfirm}
                    handleCancel={this.handleDialogCancel}
                    title={i18n.t("Cancel Campaign Creation?")}
                    contents={i18n.t(
                        "You are about to exit the campaign creation wizard. All your changes will be lost. Are you sure?"
                    )}
                />
                <FormHeading
                    title={i18n.t("New vaccination campaign")}
                    onBackClick={this.cancelSave}
                />

                <Wizard
                    steps={steps}
                    initialStepKey={initialStepKey}
                    useSnackFeedback={true}
                    onStepChangeRequest={this.onStepChangeRequest}
                />
            </React.Fragment>
        );
    }
}

export default withRouter(CampaignWizard);<|MERGE_RESOLUTION|>--- conflicted
+++ resolved
@@ -29,7 +29,6 @@
         };
     }
 
-<<<<<<< HEAD
     getStepsBaseInfo() {
         return [
             {
@@ -68,15 +67,12 @@
         ];
     }
 
-    goToList = () => {
-=======
     cancelSave = () => {
         this.setState({ dialogOpen: true });
     };
 
     handleConfirm = () => {
         this.setState({ dialogOpen: false });
->>>>>>> ea4ddd9e
         this.props.history.push("/campaign-configurator");
     };
 
