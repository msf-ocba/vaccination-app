import React from "react";
import PropTypes from "prop-types";
import i18n from "@dhis2/d2-i18n";
import { withRouter } from "react-router";
import _ from "lodash";

import Campaign from "models/campaign";
import DbD2 from "models/db-d2";

import Wizard from "../wizard/Wizard";
import PageHeader from "../shared/PageHeader";
import OrganisationUnitsStep from "../steps/organisation-units/OrganisationUnitsStep";
import SaveStep from "../steps/save/SaveStep";
import { getValidationMessages } from "../../utils/validations";
import GeneralInfoStep from "../steps/general-info/GeneralInfoStep";
import AntigenSelectionStep from "../steps/antigen-selection/AntigenSelectionStep";
import ConfirmationDialog from "../confirmation-dialog/ConfirmationDialog";
import DisaggregationStep from "../steps/disaggregation/DisaggregationStep";
import { memoize } from "../../utils/memoize";
import { withSnackbar } from "d2-ui-components";
import TargetPopulationStep from "../steps/target-population/TargetPopulationStep";

class CampaignWizard extends React.Component {
    static propTypes = {
        d2: PropTypes.object.isRequired,
        history: PropTypes.object.isRequired,
        config: PropTypes.object.isRequired,
        snackbar: PropTypes.object.isRequired,
    };

    constructor(props) {
        super(props);

        const campaign = Campaign.create(props.config, new DbD2(props.d2));

        this.state = {
            campaign: campaign,
            dialogOpen: false,
        };
    }

    getStepsBaseInfo() {
        return [
            {
                key: "organisation-units",
                label: i18n.t("Organisation Units"),
                component: OrganisationUnitsStep,
                validationKeys: ["organisationUnits"],
                description: i18n.t(
                    `Select the health facilities or health area where the campaign will be implemented`
                ),
                help: i18n.t(
<<<<<<< HEAD
                    `Select the organization units which will implement the campaign. At least one must be selected. Only organisation units of level 5 (Health site) can be selected.`
=======
                    `Select the organisation units which will implement the campaign. At least one must be selected. Only organisation units of level 5 (Health site) can be selected.`
>>>>>>> fe99835c
                ),
            },
            {
                key: "general-info",
                label: i18n.t("General info"),
                component: GeneralInfoStep,
                validationKeys: ["name", "startDate", "endDate"],
                description: i18n.t(
                    `Name your campaign and choose dates for which data entry will be enabled`
                ),
                help: i18n.t(
                    `Give your campaign a name that will make it easy to recognize in an HMIS hierarchy. Suggested format: REACTIVE_VACC_LOCATION_ANTIGEN(S) _MONTH_YEAR\n
                    The start and end date should define the period for which you expect to enter data - i.e .the first and last day of your campaign. If you are not certain of the end date, enter a date a few weeks later than the expected date of completion (refer to your microplan). It is possible to edit the dates at any point.`
                ),
            },
            {
                key: "antigen-selection",
                label: i18n.t("Antigen selection"),
                component: AntigenSelectionStep,
                validationKeys: ["antigens"],
                description: i18n.t(`Select the antigens which will be administered`),
                help: i18n.t(`Select the antigens which will be administered.`),
            },
            {
                key: "disaggregation",
                label: i18n.t("Configure Indicators"),
                component: DisaggregationStep,
                validationKeys: ["antigensDisaggregation"],
                validationKeysLive: ["antigensDisaggregation"],
                description: i18n.t(`Select indicators and categories for each antigen`),
                help: i18n.t(`Select the indicators and breakdowns that you wish to monitor for each antigen in your campaign.\n
                Standard age groups for each antigen appear by default. In some cases, you may click on an age group to select subdivisions if that information is important for your campaign. Compulsory indicators may not be un-selected.`),
            },
            {
                key: "target-population",
                label: i18n.t("Target Population"),
                component: TargetPopulationStep,
                validationKeys: ["targetPopulation"],
                description: i18n.t(
                    `Specify target population, totals and age percentages for the age ranges required by all selected antigens. The source of those values are the DHIS2 analytics endpoint. Like-wise, any change you make in this step will only be applied once you run the analytics.`
                ),
                help: i18n.t(
                    `Specify target population, totals and age percentages for the age ranges required by all selected antigens.`
                ),
            },
            {
                key: "save",
                label: i18n.t("Save"),
                component: SaveStep,
                validationKeys: [],
                description: i18n.t(
                    'Setup of your campaign is complete. Click the "Save" button to save your campaign and access tally sheets, data entry or analysis'
                ),
                help: i18n.t(`Press the button to create the \
dataset and all the metadata associated with this vaccination campaign.`),
            },
        ];
    }

    cancelSave = () => {
        this.setState({ dialogOpen: true });
    };

    handleConfirm = () => {
        this.setState({ dialogOpen: false });
        this.props.history.push("/campaign-configuration");
    };

    handleDialogCancel = () => {
        this.setState({ dialogOpen: false });
    };

    onChange = memoize(step => campaign => {
        const errors = getValidationMessages(campaign, step.validationKeysLive || []);
        if (_(errors).isEmpty()) {
            this.setState({ campaign });
        } else {
            this.props.snackbar.error(errors.join("\n"));
        }
    });

    onStepChangeRequest = currentStep => {
        return getValidationMessages(this.state.campaign, currentStep.validationKeys);
    };

    render() {
        const { d2, location } = this.props;
        const { campaign, dialogOpen } = this.state;
        window.campaign = campaign;

        const steps = this.getStepsBaseInfo().map(step => ({
            ...step,
            props: {
                d2,
                campaign,
                onChange: this.onChange(step),
            },
        }));

        const urlHash = location.hash.slice(1);
        const stepExists = steps.find(step => step.key === urlHash);
        const firstStepKey = steps.map(step => step.key)[0];
        const initialStepKey = stepExists ? urlHash : firstStepKey;

        return (
            <React.Fragment>
                <ConfirmationDialog
                    dialogOpen={dialogOpen}
                    handleConfirm={this.handleConfirm}
                    handleCancel={this.handleDialogCancel}
                    title={i18n.t("Cancel Campaign Creation?")}
                    contents={i18n.t(
                        "You are about to exit the campaign creation wizard. All your changes will be lost. Are you sure?"
                    )}
                />
                <PageHeader
                    title={i18n.t("New vaccination campaign")}
                    onBackClick={this.cancelSave}
                />

                <Wizard
                    steps={steps}
                    initialStepKey={initialStepKey}
                    useSnackFeedback={true}
                    onStepChangeRequest={this.onStepChangeRequest}
                />
            </React.Fragment>
        );
    }
}

export default withSnackbar(withRouter(CampaignWizard));<|MERGE_RESOLUTION|>--- conflicted
+++ resolved
@@ -50,11 +50,7 @@
                     `Select the health facilities or health area where the campaign will be implemented`
                 ),
                 help: i18n.t(
-<<<<<<< HEAD
-                    `Select the organization units which will implement the campaign. At least one must be selected. Only organisation units of level 5 (Health site) can be selected.`
-=======
                     `Select the organisation units which will implement the campaign. At least one must be selected. Only organisation units of level 5 (Health site) can be selected.`
->>>>>>> fe99835c
                 ),
             },
             {
