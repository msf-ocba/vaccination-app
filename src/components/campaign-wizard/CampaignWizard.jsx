import React from "react";
import PropTypes from "prop-types";
import i18n from "@dhis2/d2-i18n";
import { withRouter } from "react-router";
import _ from "lodash";
import { withSnackbar } from "d2-ui-components";

import Campaign from "models/campaign";
import DbD2 from "models/db-d2";
import Wizard from "../wizard/Wizard";
import PageHeader from "../shared/PageHeader";
import OrganisationUnitsStep from "../steps/organisation-units/OrganisationUnitsStep";
import SaveStep from "../steps/save/SaveStep";
import { getValidationMessages } from "../../utils/validations";
import GeneralInfoStep from "../steps/general-info/GeneralInfoStep";
import AntigenSelectionStep from "../steps/antigen-selection/AntigenSelectionStep";
import DisaggregationStep from "../steps/disaggregation/DisaggregationStep";
import { memoize } from "../../utils/memoize";
import TargetPopulationStep from "../steps/target-population/TargetPopulationStep";
import ExitWizardButton from "../wizard/ExitWizardButton";

class CampaignWizard extends React.Component {
    static propTypes = {
        d2: PropTypes.object.isRequired,
        history: PropTypes.object.isRequired,
        config: PropTypes.object.isRequired,
        snackbar: PropTypes.object.isRequired,
    };

    constructor(props) {
        super(props);

        this.state = {
            campaign: null,
            dialogOpen: false,
        };
    }

    async componentDidMount() {
        const { d2, config, match } = this.props;

        const dbD2 = new DbD2(d2);
        const campaign = this.isEdit()
            ? await Campaign.get(config, dbD2, match.params.id)
            : Campaign.create(config, dbD2);

        if (!campaign) {
            this.props.snackbar.error(i18n.t("Cannot load campaign"));
            this.props.history.push("/campaign-configuration");
        } else {
            this.setState({ campaign });
        }
    }

    isEdit() {
        return !!this.props.match.params.id;
    }

    getStepsBaseInfo() {
        return [
            {
                key: "organisation-units",
                label: i18n.t("Organisation Units"),
                component: OrganisationUnitsStep,
                validationKeys: ["organisationUnits"],
                validationKeysLive: ["organisationUnits"],
                description: i18n.t(
                    `Select the health facilities or health area where the campaign will be implemented`
                ),
                help: i18n.t(
                    `Select the health facilities or health areas which will implement the campaign. At least one must be selected. Only organisation units of level 5 (Health site) can be selected.`
                ),
            },
            {
                key: "general-info",
                label: i18n.t("General info"),
                component: GeneralInfoStep,
                validationKeys: ["name", "startDate", "endDate"],
                description: i18n.t(
                    `Name your campaign and choose dates for which data entry will be enabled`
                ),
                help: i18n.t(
                    `Give your campaign a name that will make it easy to recognize in an HMIS hierarchy. Suggested format is REACTIVE_VACC_LOCATION_ANTIGEN(S) _MONTH_YEAR\n
                    The start and end date should define the period for which you expect to enter data - i.e .the first and last day of your campaign. If you are not certain of the end date, enter a date a few weeks later than the expected date of completion (refer to your microplan). It is possible to edit the dates at any point.`
                ),
            },
            {
                key: "antigen-selection",
                label: i18n.t("Antigen selection"),
                component: AntigenSelectionStep,
                validationKeys: ["antigens"],
                description: i18n.t(`Select the antigens which will be administered`),
                help: i18n.t(`Select the antigens which will be administered.`),
            },
            {
                key: "disaggregation",
                label: i18n.t("Configure Indicators"),
                component: DisaggregationStep,
                validationKeys: ["antigensDisaggregation"],
                validationKeysLive: ["antigensDisaggregation"],
                description: i18n.t(`Select indicators and categories for each antigen`),
                help: i18n.t(`Select the indicators and breakdowns that you wish to monitor for each antigen in your campaign.\n
                Standard age groups for each antigen appear by default. In some cases, you may click on an age group to select subdivisions if that information is important for your campaign. Compulsory indicators may not be un-selected.`),
            },
            {
                key: "target-population",
                label: i18n.t("Target Population"),
                component: TargetPopulationStep,
                validationKeys: ["targetPopulation"],
                description: i18n.t(
                    `Insert the total population and age distribution (as a percent) for each health site where the campaign will be implemented. This data will be used to calculate coverage rates for the campaign. The source of data may be (whatever that analytic tool was - create a hyperlink if possible) or you may have access to local estimates based on population surveys through the Ministry of Health or other stakeholders that would be more updated or reliable. You may overwrite any existing data in HMIS, but please note that any changes you make in this step will only be applied once you run analytics.`
                ),
                help: i18n.t(
                    `Specify the target population and population distribution by age group (percent) for each antigen.`
                ),
            },
            {
                key: "save",
                label: i18n.t("Save"),
                component: SaveStep,
                validationKeys: [],
                description: i18n.t(
                    'Setup of your campaign is complete. Click the "Save" button to save your campaign and access tally sheets, data entry or analysis'
                ),
                help: i18n.t(`Press the button to create the \
dataset and all the metadata associated with this vaccination campaign.`),
            },
        ];
    }

    cancelSave = () => {
        this.setState({ dialogOpen: true });
    };

    handleConfirm = () => {
        this.setState({ dialogOpen: false });
        this.props.history.push("/campaign-configuration");
    };

    handleDialogCancel = () => {
        this.setState({ dialogOpen: false });
    };

    onChange = memoize(step => async campaign => {
        const errors = await getValidationMessages(campaign, step.validationKeysLive || []);
        this.setState({ campaign });
        if (!_(errors).isEmpty()) {
            this.props.snackbar.error(errors.join("\n"));
        }
    });

    onStepChangeRequest = async currentStep => {
        return await getValidationMessages(this.state.campaign, currentStep.validationKeys);
    };

    render() {
        const { d2, location } = this.props;
        const { campaign, dialogOpen } = this.state;
        window.campaign = campaign;
        if (!campaign) return null;

        const steps = this.getStepsBaseInfo().map(step => ({
            ...step,
            props: {
                d2,
                campaign,
                onChange: this.onChange(step),
                onCancel: this.handleConfirm,
            },
        }));

        const urlHash = location.hash.slice(1);
        const stepExists = steps.find(step => step.key === urlHash);
        const firstStepKey = steps.map(step => step.key)[0];
        const initialStepKey = stepExists ? urlHash : firstStepKey;
        const lastClickableStepIndex = this.isEdit() ? steps.length - 1 : 0;
        const title = this.isEdit()
            ? i18n.t("Edit vaccination campaign")
            : i18n.t("New vaccination campaign");

        return (
            <React.Fragment>
<<<<<<< HEAD
                <ConfirmationDialog
                    dialogOpen={dialogOpen}
                    handleConfirm={this.handleConfirm}
                    handleCancel={this.handleDialogCancel}
                    title={i18n.t("Cancel Campaign Creation?")}
                    contents={i18n.t(
                        "You are about to exit the Campaign Creation Wizard. All your changes will be lost. Are you sure you want to proceed?"
                    )}
                />
                <PageHeader
                    title={i18n.t("New vaccination campaign")}
                    onBackClick={this.cancelSave}
=======
                <ExitWizardButton
                    isOpen={dialogOpen}
                    onConfirm={this.handleConfirm}
                    onCancel={this.handleDialogCancel}
>>>>>>> 804691e5
                />
                <PageHeader title={`${title}: ${campaign.name}`} onBackClick={this.cancelSave} />

                <Wizard
                    steps={steps}
                    initialStepKey={initialStepKey}
                    useSnackFeedback={true}
                    onStepChangeRequest={this.onStepChangeRequest}
                    lastClickableStepIndex={lastClickableStepIndex}
                />
            </React.Fragment>
        );
    }
}

export default withSnackbar(withRouter(CampaignWizard));<|MERGE_RESOLUTION|>--- conflicted
+++ resolved
@@ -30,6 +30,8 @@
     constructor(props) {
         super(props);
 
+        const campaign = Campaign.create(props.config, new DbD2(props.d2));
+
         this.state = {
             campaign: null,
             dialogOpen: false,
@@ -180,25 +182,10 @@
 
         return (
             <React.Fragment>
-<<<<<<< HEAD
-                <ConfirmationDialog
-                    dialogOpen={dialogOpen}
-                    handleConfirm={this.handleConfirm}
-                    handleCancel={this.handleDialogCancel}
-                    title={i18n.t("Cancel Campaign Creation?")}
-                    contents={i18n.t(
-                        "You are about to exit the Campaign Creation Wizard. All your changes will be lost. Are you sure you want to proceed?"
-                    )}
-                />
-                <PageHeader
-                    title={i18n.t("New vaccination campaign")}
-                    onBackClick={this.cancelSave}
-=======
                 <ExitWizardButton
                     isOpen={dialogOpen}
                     onConfirm={this.handleConfirm}
                     onCancel={this.handleDialogCancel}
->>>>>>> 804691e5
                 />
                 <PageHeader title={`${title}: ${campaign.name}`} onBackClick={this.cancelSave} />
 
