--- conflicted
+++ resolved
@@ -44,18 +44,9 @@
         );
     }
 
-<<<<<<< HEAD
-    onChange = memoize(
-        (orgUnitId: string, ageGroup: string) => (ev: React.ChangeEvent<HTMLInputElement>) => {
-            const value = ev.currentTarget.value;
-            this.props.onChange(orgUnitId, ageGroup, parseInt(value));
-        }
-    );
-=======
-    onChange = memoize((distributionIdx: number, ageGroup: string) => (value: number) => {
-        this.props.onChange(distributionIdx, ageGroup, value);
+    onChange = memoize((orgUnitId: string, ageGroup: string) => (value: number) => {
+        this.props.onChange(orgUnitId, ageGroup, value);
     });
->>>>>>> aed5ae2c
 
     onToggle = memoize((distributionIdx: number) => () => {
         this.props.onToggle(distributionIdx);
@@ -78,50 +69,28 @@
         const ageDistribution = targetPopulation.ageDistributionByOrgUnit[orgUnit.id];
 
         return (
-<<<<<<< HEAD
             <TableRow key={orgUnit.id}>
                 {this.renderOrgUnit(orgUnit)}
 
                 {ageGroups.map((ageGroup, index) => {
-                    const value = ageDistribution ? getShowValue(ageDistribution[ageGroup]) : "";
+                    const value = ageDistribution ? getValue(ageDistribution[ageGroup]) : undefined;
 
                     return (
                         <TableCell key={ageGroup}>
                             {isEditing ? (
-                                <TextField
+                                <NumericField
                                     className={classes.percentageField}
                                     value={value}
                                     onChange={this.onChange(orgUnit.id, ageGroup)}
                                     inputRef={index === 0 ? this.setFirstTextField : undefined}
+                                    maxDecimals={2}
                                 />
                             ) : (
-                                <span>{value || "-"}</span>
+                                <span>{getShowValue(ageDistribution[ageGroup]) || "-"}</span>
                             )}
                         </TableCell>
                     );
                 })}
-=======
-            <TableRow key={distribution.organisationUnit.id}>
-                {this.renderOrgUnit(distribution.organisationUnit)}
-
-                {ageGroups.map((ageGroup, index) => (
-                    <TableCell key={ageGroup}>
-                        {isEditing ? (
-                            <NumericField
-                                className={classes.percentageField}
-                                value={getValue(distribution.ageDistribution[ageGroup])}
-                                onChange={this.onChange(distributionIdx, ageGroup)}
-                                inputRef={index === 0 ? this.setFirstTextField : undefined}
-                                maxDecimals={2}
-                            />
-                        ) : (
-                            <span>
-                                {getShowValue(distribution.ageDistribution[ageGroup]) || "-"}
-                            </span>
-                        )}
-                    </TableCell>
-                ))}
->>>>>>> aed5ae2c
 
                 <TableCell>
                     {distribution.isEditable && (
