import React from "react";
import Linkify from "react-linkify";
import _ from "lodash";
import { withSnackbar, ConfirmationDialog } from "d2-ui-components";
import {
    LinearProgress,
    Dialog,
    DialogTitle,
    DialogContent,
    DialogActions,
    Button,
} from "@material-ui/core";

import i18n from "../../locales";
import { Maybe } from "../../models/db.types";
import TargetPopulation from "../target-population/TargetPopulation";
import DbD2 from "../../models/db-d2";
import Campaign from "../../models/campaign";
import { MetadataConfig } from "../../models/config";
import { getValidationMessages } from "../../utils/validations";

interface Props {
    dataSet: { id: string; displayName: string };
    config: MetadataConfig;
    onClose: () => void;
    db: DbD2;
    snackbar: any;
}

interface State {
    campaign: Maybe<Campaign>;
    isSaving: boolean;
    changed: boolean;
    confirmClose: boolean;
}

class TargetPopulationDialog extends React.Component<Props, State> {
    state: State = {
        campaign: undefined,
        isSaving: false,
        changed: false,
        confirmClose: false,
    };

    styles = {
        progress: { marginTop: 10 },
    };

    async componentDidMount() {
        const { dataSet, db, config, onClose, snackbar } = this.props;

        try {
            const campaign = await Campaign.get(config, db, dataSet.id);
            const campaignWithTargetPopulation = await campaign.withTargetPopulation();
            this.setState({ campaign: campaignWithTargetPopulation });
<<<<<<< HEAD
        } catch (err) {
            snackbar.error(i18n.t("Cannot load campaign") + ": " + (err.message || err));
=======
        } else {
            snackbar.error(i18n.t("Cannot load campaign"));
>>>>>>> 42cb09c3
            onClose();
        }
    }

    save = async () => {
        const { onClose, snackbar } = this.props;
        const { campaign, isSaving } = this.state;

        if (!campaign || isSaving) return;

        this.setState({ isSaving: true });
        const errors = await getValidationMessages(campaign, ["targetPopulation"]);

        if (!_(errors).isEmpty()) {
            this.setState({ isSaving: false });
            snackbar.error(errors.join("\n"));
            return;
        }

        try {
            const saveResponse = await campaign.saveTargetPopulation();

            if (saveResponse.status) {
                snackbar.success(`${i18n.t("Target population set")}: ${campaign.name}`);
                onClose();
            } else {
                this.setState({ isSaving: false });
                snackbar.error(i18n.t("Error saving target population"));
            }
        } catch (err) {
            console.error(err);
            snackbar.error(err.message || err.toString());
            this.setState({ isSaving: false });
        }
    };

    onChange = (newCampaign: Campaign) => {
        this.setState({ campaign: newCampaign, changed: true });
    };

    requestClose = () => {
        const { onClose } = this.props;
        const { changed } = this.state;

        if (changed) {
            this.setState({ confirmClose: true });
        } else {
            onClose();
        }
    };

    confirmClose = () => {
        this.props.onClose();
    };

    cancelClose = () => {
        this.setState({ confirmClose: false });
    };

    confirmationCloseDialog = () => {
        const { onClose } = this.props;

        return (
            <ConfirmationDialog
                isOpen={true}
                onSave={onClose}
                onCancel={this.cancelClose}
                title={i18n.t(
                    "There are unsaved changes, are you sure you want to close the dialog?"
                )}
                cancelText={i18n.t("No")}
                saveText={i18n.t("Yes")}
            />
        );
    };

    public render() {
        const { dataSet } = this.props;
        const { campaign, isSaving, confirmClose } = this.state;
        const ConfirmationCloseDialog = this.confirmationCloseDialog;

        const isReady = campaign && !isSaving;
        const title = [i18n.t("Set Target Population"), dataSet.displayName].join(" - ");
        const description = i18n.t(
            `Insert the total population and age distribution (as a percent) for each health site where the campaign will be implemented. This data will be used to calculate coverage rates for the campaign. The source of data may be {{- hyperlink}} or you may have access to local estimates based on population surveys through the Ministry of Health or other stakeholders that would be more updated or reliable. You may overwrite any existing data in HMIS, but please note that any changes you make in this step will only be applied once you run analytics.`,
            {
                hyperlink: "https://hmisocba.msf.es/external-static/Denominators_Tool_OCBA.xlsm",
            }
        );

        return (
            <React.Fragment>
                <Dialog fullWidth={true} maxWidth={"xl"} open={true} onClose={this.requestClose}>
                    <DialogTitle>
                        {title}
                        {!isReady && <LinearProgress style={this.styles.progress} />}
                    </DialogTitle>

                    <DialogContent>
                        {campaign ? (
                            <React.Fragment>
                                <Linkify>{description}</Linkify>
                                <TargetPopulation campaign={campaign} onChange={this.onChange} />
                            </React.Fragment>
                        ) : (
                            i18n.t("Loading...")
                        )}
                    </DialogContent>

                    <DialogActions>
                        <Button onClick={this.requestClose} autoFocus>
                            {i18n.t("Close")}
                        </Button>

                        <Button onClick={this.save} disabled={!isReady}>
                            {isSaving ? i18n.t("Saving...") : i18n.t("Save")}
                        </Button>
                    </DialogActions>
                </Dialog>

                {confirmClose && <ConfirmationCloseDialog />}
            </React.Fragment>
        );
    }
}

export default withSnackbar(TargetPopulationDialog);<|MERGE_RESOLUTION|>--- conflicted
+++ resolved
@@ -48,18 +48,14 @@
 
     async componentDidMount() {
         const { dataSet, db, config, onClose, snackbar } = this.props;
+        const campaign = await Campaign.get(config, db, dataSet.id);
 
         try {
             const campaign = await Campaign.get(config, db, dataSet.id);
             const campaignWithTargetPopulation = await campaign.withTargetPopulation();
             this.setState({ campaign: campaignWithTargetPopulation });
-<<<<<<< HEAD
         } catch (err) {
             snackbar.error(i18n.t("Cannot load campaign") + ": " + (err.message || err));
-=======
-        } else {
-            snackbar.error(i18n.t("Cannot load campaign"));
->>>>>>> 42cb09c3
             onClose();
         }
     }
