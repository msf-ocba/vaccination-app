--- conflicted
+++ resolved
@@ -12,15 +12,14 @@
     }
 }
 
-<<<<<<< HEAD
-export function isTestEnv() {
-    return !!process.env.REACT_APP_CYPRESS;
-=======
 export function getCurrentUserRoles(d2) {
     return getCurrentUserSymbol(d2, "userRoles", []);
 }
 
 export function getCurrentUserDataViewOrganisationUnits(d2) {
     return getCurrentUserSymbol(d2, "dataViewOrganisationUnits", []);
->>>>>>> a6e613d2
+}
+
+export function isTestEnv() {
+    return !!process.env.REACT_APP_CYPRESS;
 }