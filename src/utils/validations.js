--- conflicted
+++ resolved
@@ -12,10 +12,9 @@
 
     no_antigens_selected: () => i18n.t("Select at least one antigen"),
 
-<<<<<<< HEAD
     select_at_least_one_option_for_category: () =>
         i18n.t("You must select at least one option of the category"),
-=======
+
     no_target_population_defined: () => i18n.t("No target population defined"),
     total_population_invalid: namespace =>
         i18n.t(
@@ -34,7 +33,6 @@
             "Org unit {{organisationUnit}} has an invalid total value for antigen {{antigen}} ({{ageGroups}}): {{- value}}",
             namespace
         ),
->>>>>>> 3dc875d5
 };
 
 export function getValidationMessages(campaign, validationKeys) {
