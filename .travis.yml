language: node_js
node_js:
- 8.10.0
addons:
  apt:
    packages:
      - libgconf-2-4
cache:
  directories:
  - "$HOME/.cache"
addons:
  apt:
    packages:
    - libgconf-2-4
install:
    - yarn install --frozen-lockfile
    - yarn cy:verify
    - yarn build
script:
<<<<<<< HEAD
    - PORT=8081 REACT_APP_DHIS2_BASE_URL=http://dev2.eyeseetea.com:8082 yarn start &
    - yarn run wait-on http://localhost:8081 && sleep 10s
    - REACT_APP_CYPRESS=true CYPRESS_EXTERNAL_API=http://dev2.eyeseetea.com:8082 CYPRESS_ROOT_URL=http://localhost:8081 yarn cy:e2e:run --record --key $CYPRESS_KEY
=======
    - PORT=8081 REACT_APP_CYPRESS=true REACT_APP_DHIS2_BASE_URL=http://dev2.eyeseetea.com:8082 yarn start &
    - yarn run wait-on http-get://localhost:8081
    - CYPRESS_EXTERNAL_API=http://dev2.eyeseetea.com:8082 CYPRESS_ROOT_URL=http://localhost:8081 yarn cy:e2e:run
>>>>>>> efa9e1b0
    - kill $(jobs -p) || true
notifications:
  slack:
    secure: M1d8Xkw7PRULohfhArw1CKAvjjvGsOv7SdzbZ7HiXqJm8UGgC0MvNMx+7+CmyMNAQBhXhUCf8bIthpR0QQcHIywXlTMMGwfu+AalkLSWkm6rQ28GVIZpy52vqmvjNThZnwWZO9gIZvChIQ4bvr3odKWXbDdCLZ5sybjih+hTPekB4Pgii3h5fYm6PjV6DANtCvChkBV21DvLd0x3q0CydnlcQzst6NbmJpZUS0fgnLaNhTX79wuWZDWwF5cZXuIzdhH4ff8eJVYpkuK7NzTPYntOwuoeXJdvXoZIvCrnf1jvfRXnr7wJUKBA9v0Lnpu0+bboHziNxJfg8VzdUVV049XkcwbtF6gSFMGt/oz488kYVi6rwmn3Jk8F9kmZaKWdVtJibyV0cSjE5fyWtOXWBYFi4BfrzVa4hqEYwdqdK9qgI9XbTgAvj5q1wg+jol70CUil6+XzdMMOFEXx9uXGziuuA8bVgmFqxI6d4AnvXVi/sHpAlMP5zEZfPnHAKOSK7T6hi0LeJ/ZHmZyg01V3ZAW5vBBSXyhWrRcU0KOyjCei74XAxZlc0inpjqZOForBKjqZ3GUs2pcKy7Cdxp71J8M5LEEUiICHjBjpmgUXPegXZhSc77V3SATOspck83Jci4SDrCFZ6CscB4uxIRM47VElX4Y5J3FoLLt1Jq4CKEU=<|MERGE_RESOLUTION|>--- conflicted
+++ resolved
@@ -17,15 +17,9 @@
     - yarn cy:verify
     - yarn build
 script:
-<<<<<<< HEAD
-    - PORT=8081 REACT_APP_DHIS2_BASE_URL=http://dev2.eyeseetea.com:8082 yarn start &
-    - yarn run wait-on http://localhost:8081 && sleep 10s
-    - REACT_APP_CYPRESS=true CYPRESS_EXTERNAL_API=http://dev2.eyeseetea.com:8082 CYPRESS_ROOT_URL=http://localhost:8081 yarn cy:e2e:run --record --key $CYPRESS_KEY
-=======
     - PORT=8081 REACT_APP_CYPRESS=true REACT_APP_DHIS2_BASE_URL=http://dev2.eyeseetea.com:8082 yarn start &
     - yarn run wait-on http-get://localhost:8081
-    - CYPRESS_EXTERNAL_API=http://dev2.eyeseetea.com:8082 CYPRESS_ROOT_URL=http://localhost:8081 yarn cy:e2e:run
->>>>>>> efa9e1b0
+    - CYPRESS_EXTERNAL_API=http://dev2.eyeseetea.com:8082 CYPRESS_ROOT_URL=http://localhost:8081 yarn cy:e2e:run --record --key $CYPRESS_KEY
     - kill $(jobs -p) || true
 notifications:
   slack:
