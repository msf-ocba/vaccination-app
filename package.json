{
  "name": "vaccination-app",
  "description": "Vaccination App",
  "version": "0.0.1",
  "license": "GPL-3.0",
  "author": "EyeSeeTea team",
  "homepage": "./",
  "repository": {
    "type": "git",
    "url": "git+https://github.com/EyeSeeTea/vaccination-app.git"
  },
  "dependencies": {
    "@dhis2/d2-i18n": "^1.0.4",
    "@dhis2/d2-i18n-extract": "^1.0.7",
    "@dhis2/d2-i18n-generate": "^1.0.19",
    "@dhis2/d2-ui-core": "^1.3.5",
    "@dhis2/d2-ui-header-bar": "^1.1.10",
    "@material-ui/core": "^3.3.1",
    "@material-ui/icons": "^3.0.1",
    "d2": "^30.0.2",
    "d2-manifest": "^1.0.0",
    "enzyme": "^3.7.0",
    "enzyme-adapter-react-16": "^1.6.0",
    "enzyme-to-json": "^3.3.4",
    "font-awesome": "^4.7.0",
    "husky": "^1.1.2",
    "immutability-helper": "^2.9.0",
    "jest": "^23.6.0",
    "lodash": "^4.17.11",
    "moment": "^2.22.2",
    "nano-memoize": "^1.0.0",
    "node-sass": "^4.11.0",
    "postcss-rtl": "^1.3.2",
    "react": "^16.6.0",
    "react-dom": "^16.6.0",
    "react-router-dom": "^4.3.1",
    "react-scripts": "2.0.5",
    "throttle-debounce": "^2.1.0"
  },
  "scripts": {
    "prestart": "yarn localize && d2-manifest package.json manifest.webapp",
    "start": "BROWSER=false PORT=${PORT:-8081} react-scripts start",
    "prebuild": "yarn test",
<<<<<<< HEAD
    "build": "rm -rf build/ && yarn localize && d2-manifest package.json manifest.webapp && react-scripts build && yarn run manifest && cp -r i18n icon.png build",
=======
    "build": "yarn localize && rm -rf build/ && react-scripts build && yarn run manifest && cp -r i18n icon.png build",
>>>>>>> 208c0903
    "build-webapp": "yarn build && rm -f $npm_package_name.zip && cd build && zip -r ../$npm_package_name.zip *",
    "test": "jest",
    "test:integration": "jest -c integration/jest.config.js",
    "test:all": "yarn test && yarn test:integration",
    "lint": "eslint ./src",
    "eject": "react-scripts eject",
    "prettify": "prettier \"{src,config,cypress}/**/*.{js,jsx,json,css}\" --write",
    "extract-pot": "d2-i18n-extract -p src/ -o i18n/",
    "localize": "yarn extract-pot && d2-i18n-generate -n vaccination-app -p ./i18n/ -o ./src/locales/",
    "update-po": "yarn extract-pot && for pofile in i18n/*.po; do msgmerge --backup=off -U $pofile i18n/en.pot; done",
    "manifest": "d2-manifest package.json build/manifest.webapp",
    "cy:verify": "cypress verify",
    "cy:stub:run": "cypress run",
    "cy:stub:open": "cypress open",
    "cy:e2e:open": "CYPRESS_E2E=true cypress open",
    "cy:e2e:run": "CYPRESS_E2E=true cypress run",
    "cy:e2e:update": "CYPRESS_GEN_FIXTURES=true cypress run --config video=false",
    "cy:e2e:open:update": "CYPRESS_GEN_FIXTURES=true cypress open"
  },
  "husky": {
    "hooks": {
      "pre-push": "yarn extract-pot && yarn jest"
    }
  },
  "devDependencies": {
    "@babel/core": "^7.0.0-0",
    "babel-core": "7.0.0-bridge.0",
    "cypress": "^3.1.4",
<<<<<<< HEAD
    "eslint": "^5.12.1",
    "eslint-config-prettier": "^3.6.0",
=======
>>>>>>> 208c0903
    "sinon": "^7.1.1",
    "wait-on": "^3.2.0"
  },
  "manifest.webapp": {
    "name": "vaccination-app",
    "description": "Vaccination App",
    "icons": {
      "48": "icon.png"
    },
    "developer": {
      "url": "https://www.eyeseetea.com/",
      "name": "EyeSeeTea team"
    },
    "activities": {
      "dhis": {
        "href": "*"
      }
    }
  }
}<|MERGE_RESOLUTION|>--- conflicted
+++ resolved
@@ -41,11 +41,7 @@
     "prestart": "yarn localize && d2-manifest package.json manifest.webapp",
     "start": "BROWSER=false PORT=${PORT:-8081} react-scripts start",
     "prebuild": "yarn test",
-<<<<<<< HEAD
     "build": "rm -rf build/ && yarn localize && d2-manifest package.json manifest.webapp && react-scripts build && yarn run manifest && cp -r i18n icon.png build",
-=======
-    "build": "yarn localize && rm -rf build/ && react-scripts build && yarn run manifest && cp -r i18n icon.png build",
->>>>>>> 208c0903
     "build-webapp": "yarn build && rm -f $npm_package_name.zip && cd build && zip -r ../$npm_package_name.zip *",
     "test": "jest",
     "test:integration": "jest -c integration/jest.config.js",
@@ -57,6 +53,7 @@
     "localize": "yarn extract-pot && d2-i18n-generate -n vaccination-app -p ./i18n/ -o ./src/locales/",
     "update-po": "yarn extract-pot && for pofile in i18n/*.po; do msgmerge --backup=off -U $pofile i18n/en.pot; done",
     "manifest": "d2-manifest package.json build/manifest.webapp",
+    "format": "code-style",
     "cy:verify": "cypress verify",
     "cy:stub:run": "cypress run",
     "cy:stub:open": "cypress open",
@@ -67,18 +64,17 @@
   },
   "husky": {
     "hooks": {
+      "_pre-commit": "yarn format && yarn extract-pot && CI=true yarn test",
       "pre-push": "yarn extract-pot && yarn jest"
     }
   },
   "devDependencies": {
     "@babel/core": "^7.0.0-0",
+    "@dhis2/code-style": "^1.4.0",
     "babel-core": "7.0.0-bridge.0",
     "cypress": "^3.1.4",
-<<<<<<< HEAD
     "eslint": "^5.12.1",
     "eslint-config-prettier": "^3.6.0",
-=======
->>>>>>> 208c0903
     "sinon": "^7.1.1",
     "wait-on": "^3.2.0"
   },
