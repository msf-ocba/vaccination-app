--- conflicted
+++ resolved
@@ -94,29 +94,15 @@
         cy.contains("Cholera");
 
         cy.contains("Organisation Units");
-<<<<<<< HEAD
-        cy.contains(
-            "[2] " +
-                [
-                    "MSF-OCBA-ANGOLA-HUAMBO, Malaria outbreak-Hospital central de Huambo-Emergency Room",
-                    "MSF-OCBA-ANGOLA-HUAMBO, Malaria outbreak-Hospital central de Huambo-Paediatric Ward",
-                ].join(", ")
-        );
+        cy.contains("MSF -> OCBA -> ETHIOPIA -> ETHIOPIA, MERT -> Cholera Intervention Addis 2016");
+
         cy.route("POST", "/api/metadata").as("metadataRequest");
-=======
-        cy.contains("MSF -> OCBA -> ETHIOPIA -> ETHIOPIA, MERT -> Cholera Intervention Addis 2016");
->>>>>>> 7aec7415
-
         cy.get("[data-wizard-contents] button")
             .contains("Save")
             .click();
-<<<<<<< HEAD
+
         cy.wait("@metadataRequest");
         cy.contains("Campaign created: Test vaccination campaign");
-=======
-
-        cy.contains("Campaign created: Test vaccination campaign", { timeout: 30000 });
->>>>>>> 7aec7415
     });
 });
 
