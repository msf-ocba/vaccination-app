--- conflicted
+++ resolved
@@ -1,6 +1,5 @@
-/// <reference types='Cypress' />
+/// <reference types="Cypress" />
 
-<<<<<<< HEAD
 context("Landing page", () => {
     before(() => {
         cy.login("admin", "district");
@@ -14,24 +13,9 @@
     it("has page title", () => {
         cy.title().should("equal", "Vaccination App");
     });
-=======
-context('Landing page', () => {
-    before(() => {
-        cy.login('system', 'System123')
-        cy.loadPage()
-    });
-
-    beforeEach(() => {
-    })
-
-    it('loads', () => {
-        cy.title().should('equal', 'Vaccination App')
-    })
->>>>>>> 208c0903
 
     it("shows 4 pages of the application", () => {
         cy.get('[data-test="pages"]')
-<<<<<<< HEAD
             .should("have.length", 1)
             .should("be.visible");
 
@@ -40,22 +24,4 @@
         cy.contains("Dashboard");
         cy.contains("Settings");
     });
-});
-=======
-            .should('have.length', 1)
-            .should('be.visible')
-
-        cy.get('[data-test="page-campaign-configurator"]')
-            .should('have.length', 1)
-
-        cy.get('[data-test="page-data-entry"]')
-            .should('have.length', 1)
-
-        cy.get('[data-test="page-dashboard"]')
-            .should('have.length', 1)
-
-        cy.get('[data-test="page-settings"]')
-            .should('have.length', 1)
-    })
-})
->>>>>>> 208c0903
+});