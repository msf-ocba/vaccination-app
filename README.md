--- conflicted
+++ resolved
@@ -48,10 +48,4 @@
 $ cp i18n/en.pot i18n/es.po
 # ... add translations to i18n/es.po ...
 $ yarn localize
-<<<<<<< HEAD
-```
-
-> > > > > > > skeleton/feature/initial-app
-=======
-```
->>>>>>> 208c0903
+```