--- conflicted
+++ resolved
@@ -1,11 +1,7 @@
 msgid ""
 msgstr ""
 "Project-Id-Version: i18next-conv\n"
-<<<<<<< HEAD
 "POT-Creation-Date: 2024-04-23T08:51:52.994Z\n"
-=======
-"POT-Creation-Date: 2024-03-06T08:52:06.116Z\n"
->>>>>>> 285db120
 "PO-Revision-Date: 2018-11-15T11:18:10.896Z\n"
 "MIME-Version: 1.0\n"
 "Content-Type: text/plain; charset=UTF-8\n"
@@ -477,13 +473,10 @@
 "Couverture Vaccinale par Zone de Santé {{- period}} (ne modifiez pas ce "
 "graphique)"
 
-<<<<<<< HEAD
-=======
 msgid "Coverage by Campaign {{- period}} (do not edit this chart)"
 msgstr ""
 "Couverture Vaccinale par Campagne {{- period}} (ne modifiez pas ce graphique)"
 
->>>>>>> 285db120
 msgid "Global QS Indicators {{- period}}"
 msgstr "Indicateurs globaux de Qualité et de Sécurité {{- period}}"
 
@@ -493,9 +486,6 @@
 msgid ""
 "Campaign Coverage by area and dose {{- period}} (do not edit this table)"
 msgstr ""
-<<<<<<< HEAD
-"Couverture Vaccinale par Zone de Santé et Dose {{- period}} (ne modifiez pas ce tableau)"
-=======
 "Couverture Vaccinale par Zone de Santé et Dose {{- period}} (ne modifiez pas "
 "ce tableau)"
 
@@ -504,7 +494,6 @@
 msgstr ""
 "Couverture Vaccinale par Campagne et Dose {{- period}} (ne modifiez pas ce "
 "tableau)"
->>>>>>> 285db120
 
 msgid "Cumulative Campaign Coverage by area (do not edit this table)"
 msgstr ""
