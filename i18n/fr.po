msgid ""
msgstr ""
"Project-Id-Version: i18next-conv\n"
<<<<<<< HEAD
"POT-Creation-Date: 2019-04-24T10:05:50.426Z\n"
=======
"POT-Creation-Date: 2019-04-18T09:54:46.297Z\n"
>>>>>>> a702ab82
"PO-Revision-Date: 2018-11-15T11:18:10.896Z\n"
"MIME-Version: 1.0\n"
"Content-Type: text/plain; charset=UTF-8\n"
"Content-Transfer-Encoding: 8bit\n"
"Plural-Forms: nplurals=2; plural=(n != 1)\n"

msgid "Campaign Configuration"
msgstr ""

msgid "Data Entry"
msgstr ""

msgid "Dashboard"
msgstr ""

msgid "Maintenance"
msgstr ""

msgid "Name"
msgstr ""

msgid "Public access"
msgstr ""

msgid "Last updated"
msgstr ""

msgid "Description"
msgstr ""

msgid "Start Date"
msgstr ""

msgid "End Date"
msgstr ""

msgid "Created"
msgstr ""

msgid "Last update"
msgstr ""

msgid "Id"
msgstr ""

msgid "API link"
msgstr ""

msgid "Details"
msgstr ""

msgid "Edit"
msgstr ""

msgid "Share"
msgstr ""

msgid "Delete"
msgstr ""

msgid "Go to Data Entry"
msgstr ""

msgid "Go to Dashboard"
msgstr ""

msgid "Download data"
msgstr ""

msgid "Only my campaigns"
msgstr ""

msgid "Campaigns"
msgstr ""

msgid "Organisation Units"
msgstr ""

msgid ""
"Select the health facilities or health area where the campaign will be "
"implemented"
msgstr ""

msgid ""
"Select the organisation units which will implement the campaign. At least "
"one must be selected. Only organisation units of level 5 (Health site) can "
"be selected."
msgstr ""

msgid "General info"
msgstr ""

msgid ""
"Name your campaign and choose dates for which data entry will be enabled"
msgstr ""

msgid "Antigen selection"
msgstr ""

msgid "Select the antigens which will be administered"
msgstr ""

msgid "Select the antigens which will be administered."
msgstr ""

msgid "Configure Indicators"
msgstr ""

msgid "Select indicators and categories for each antigen"
msgstr ""

msgid ""
"Select the indicators and breakdowns that you wish to monitor for each "
"antigen in your campaign.\n"
"\n"
"                Standard age groups for each antigen appear by default. In "
"some cases, you may click on an age group to select subdivisions if that "
"information is important for your campaign. Compulsory indicators may not be "
"un-selected."
msgstr ""

msgid "Target Population"
msgstr ""

msgid ""
"Specify target population, totals and age percentages for the age ranges "
"required by all selected antigens. The source of those values are the DHIS2 "
"analytics endpoint. Like-wise, any change you make in this step will only be "
"applied once you run the analytics."
msgstr ""

msgid ""
"Specify target population, totals and age percentages for the age ranges "
"required by all selected antigens."
msgstr ""

msgid "Save"
msgstr ""

msgid ""
"Setup of your campaign is complete. Click the \"Save\" button to save your "
"campaign and access tally sheets, data entry or analysis"
msgstr ""

msgid ""
"Press the button to create the dataset and all the metadata associated with "
"this vaccination campaign."
msgstr ""

msgid "Cancel Campaign Creation?"
msgstr ""

msgid ""
"You are about to exit the campaign creation wizard. All your changes will be "
"lost. Are you sure?"
msgstr ""

msgid "New vaccination campaign"
msgstr ""

msgid "Cancel"
msgstr ""

msgid "Ok"
msgstr ""

msgid "Cannot find dashboard associated to the campaign"
msgstr ""

msgid "Cannot find dataset associated to the campaign"
msgstr ""

msgid "Back"
msgstr ""

msgid "Disaggregation"
msgstr ""

msgid "Field cannot be blank"
msgstr ""

msgid "Campaign created"
msgstr ""

msgid "Error saving campaign"
msgstr ""

msgid "Loading..."
msgstr ""

msgid "[None]"
msgstr ""

msgid "[{{total}}] {{names}} and {{othersCount}} other(s)"
msgstr ""

msgid "Total population"
msgstr ""

msgid "Age distribution (%)"
msgstr ""

msgid "Period dates"
msgstr ""

msgid "Antigens"
msgstr ""

msgid "Population distribution (%)"
msgstr ""

msgid "Campaign Population Distribution"
msgstr ""

msgid "Missing"
msgstr ""

msgid "Help"
msgstr ""

msgid "Previous"
msgstr ""

msgid "Next"
msgstr ""

msgid "Doses administered"
msgstr ""

msgid "Quality and safety indicators"
msgstr ""

msgid "Select at least one organisation unit"
msgstr ""

msgid "Only organisation units of level {{levels}} can be selected"
msgstr ""

msgid "Organisation Units {{orgUnits}} -> no associated teams"
msgstr ""

msgid "Field {{field}} cannot be blank"
msgstr ""

msgid "Field {{field}} cannot be blank if field {{other}} is set"
msgstr ""

msgid "Select at least one antigen"
msgstr ""

msgid "You must select at least one option of the category"
msgstr ""

msgid "No target population defined"
msgstr ""

msgid ""
<<<<<<< HEAD
=======
"Org unit {{organisationUnit}} has an invalid total population value -> "
"{{value}}"
msgstr ""

msgid ""
>>>>>>> a702ab82
"Org unit {{organisationUnit}} has invalid distribution values for age ranges "
"-> {{ageGroups}}"
msgstr ""

msgid ""
"Org unit {{organisationUnit}} has an invalid total value for antigen "
"{{antigen}} ({{ageGroups}}) -> {{- value}}"
<<<<<<< HEAD
=======
msgstr ""

msgctxt ""
"YEAR\n"
"\n"
"                    The start and end date should define the period for "
"which you expect to enter data - i.e .the first and last day of your "
"campaign. If you are not certain of the end date, enter a date a few weeks "
"later than the expected date of completion (refer to your microplan). It is "
"possible to edit the dates at any point."
msgid ""
"Give your campaign a name that will make it easy to recognize in an HMIS "
"hierarchy. Suggested format is REACTIVE_VACC_LOCATION_ANTIGEN(S) _MONTH"
>>>>>>> a702ab82
msgstr ""<|MERGE_RESOLUTION|>--- conflicted
+++ resolved
@@ -1,11 +1,7 @@
 msgid ""
 msgstr ""
 "Project-Id-Version: i18next-conv\n"
-<<<<<<< HEAD
 "POT-Creation-Date: 2019-04-24T10:05:50.426Z\n"
-=======
-"POT-Creation-Date: 2019-04-18T09:54:46.297Z\n"
->>>>>>> a702ab82
 "PO-Revision-Date: 2018-11-15T11:18:10.896Z\n"
 "MIME-Version: 1.0\n"
 "Content-Type: text/plain; charset=UTF-8\n"
@@ -244,9 +240,6 @@
 msgid "Only organisation units of level {{levels}} can be selected"
 msgstr ""
 
-msgid "Organisation Units {{orgUnits}} -> no associated teams"
-msgstr ""
-
 msgid "Field {{field}} cannot be blank"
 msgstr ""
 
@@ -263,14 +256,11 @@
 msgstr ""
 
 msgid ""
-<<<<<<< HEAD
-=======
 "Org unit {{organisationUnit}} has an invalid total population value -> "
 "{{value}}"
 msgstr ""
 
 msgid ""
->>>>>>> a702ab82
 "Org unit {{organisationUnit}} has invalid distribution values for age ranges "
 "-> {{ageGroups}}"
 msgstr ""
@@ -278,8 +268,6 @@
 msgid ""
 "Org unit {{organisationUnit}} has an invalid total value for antigen "
 "{{antigen}} ({{ageGroups}}) -> {{- value}}"
-<<<<<<< HEAD
-=======
 msgstr ""
 
 msgctxt ""
@@ -293,5 +281,4 @@
 msgid ""
 "Give your campaign a name that will make it easy to recognize in an HMIS "
 "hierarchy. Suggested format is REACTIVE_VACC_LOCATION_ANTIGEN(S) _MONTH"
->>>>>>> a702ab82
 msgstr ""