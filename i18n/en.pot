--- conflicted
+++ resolved
@@ -5,13 +5,8 @@
 "Content-Type: text/plain; charset=utf-8\n"
 "Content-Transfer-Encoding: 8bit\n"
 "Plural-Forms: nplurals=2; plural=(n != 1)\n"
-<<<<<<< HEAD
 "POT-Creation-Date: 2019-04-11T10:13:25.271Z\n"
 "PO-Revision-Date: 2019-04-11T10:13:25.271Z\n"
-=======
-"POT-Creation-Date: 2019-04-11T09:12:34.258Z\n"
-"PO-Revision-Date: 2019-04-11T09:12:34.258Z\n"
->>>>>>> 3dc875d5
 
 msgid "Campaign Configuration"
 msgstr ""
@@ -219,9 +214,8 @@
 msgid "Select at least one antigen"
 msgstr ""
 
-<<<<<<< HEAD
 msgid "You must select at least one option of the category"
-=======
+msgstr ""
+
 msgid "No target population defined"
->>>>>>> 3dc875d5
 msgstr ""