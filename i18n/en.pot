msgid ""
msgstr ""
"Project-Id-Version: i18next-conv\n"
"MIME-Version: 1.0\n"
"Content-Type: text/plain; charset=utf-8\n"
"Content-Transfer-Encoding: 8bit\n"
"Plural-Forms: nplurals=2; plural=(n != 1)\n"
<<<<<<< HEAD
"POT-Creation-Date: 2019-04-12T12:27:25.671Z\n"
"PO-Revision-Date: 2019-04-12T12:27:25.671Z\n"
=======
"POT-Creation-Date: 2019-04-15T12:15:23.972Z\n"
"PO-Revision-Date: 2019-04-15T12:15:23.972Z\n"
>>>>>>> fe99835c

msgid "Campaign Configuration"
msgstr ""

msgid "Data Entry"
msgstr ""

msgid "Dashboard"
msgstr ""

msgid "Maintenance"
msgstr ""

msgid "Name"
msgstr ""

msgid "Public access"
msgstr ""

msgid "Last updated"
msgstr ""

msgid "Description"
msgstr ""

msgid "Start Date"
msgstr ""

msgid "End Date"
msgstr ""

msgid "Created"
msgstr ""

msgid "Last update"
msgstr ""

msgid "Id"
msgstr ""

msgid "API link"
msgstr ""

msgid "Details"
msgstr ""

msgid "Edit"
msgstr ""

msgid "Share"
msgstr ""

msgid "Delete"
msgstr ""

msgid "Go to Data Entry"
msgstr ""

msgid "Go to Dashboard"
msgstr ""

msgid "Download data"
msgstr ""

msgid "Only my campaigns"
msgstr ""

msgid "Campaigns"
msgstr ""

msgid "Organisation Units"
msgstr ""

msgid ""
"Select the health facilities or health area where the campaign will be "
"implemented"
msgstr ""

msgid ""
<<<<<<< HEAD
"Select the organization units which will implement the campaign. At least "
=======
"Select the organisation units which will implement the campaign. At least "
>>>>>>> fe99835c
"one must be selected. Only organisation units of level 5 (Health site) can "
"be selected."
msgstr ""

msgid "General info"
msgstr ""

msgid "Name your campaign and choose dates for which data entry will be enabled"
msgstr ""

msgid "Antigen selection"
msgstr ""

msgid "Select the antigens which will be administered"
msgstr ""

msgid "Select the antigens which will be administered."
msgstr ""

msgid "Configure Indicators"
msgstr ""

msgid "Select indicators and categories for each antigen"
msgstr ""

msgid ""
"Select the indicators and breakdowns that you wish to monitor for each "
"antigen in your campaign.\n"
"\n"
"                Standard age groups for each antigen appear by default. In "
"some cases, you may click on an age group to select subdivisions if that "
"information is important for your campaign. Compulsory indicators may not "
"be un-selected."
msgstr ""

msgid "Target Population"
msgstr ""

msgid ""
"Specify target population, totals and age percentages for the age ranges "
"required by all selected antigens. The source of those values are the DHIS2 "
"analytics endpoint. Like-wise, any change you make in this step will only "
"be applied once you run the analytics."
msgstr ""

msgid ""
"Specify target population, totals and age percentages for the age ranges "
"required by all selected antigens."
msgstr ""

msgid "Save"
msgstr ""

msgid ""
"Setup of your campaign is complete. Click the \"Save\" button to save your "
"campaign and access tally sheets, data entry or analysis"
msgstr ""

msgid ""
"Press the button to create the dataset and all the metadata associated with "
"this vaccination campaign."
msgstr ""

msgid "Cancel Campaign Creation?"
msgstr ""

msgid ""
"You are about to exit the campaign creation wizard. All your changes will "
"be lost. Are you sure?"
msgstr ""

msgid "New vaccination campaign"
msgstr ""

msgid "Cancel"
msgstr ""

msgid "Ok"
msgstr ""

msgid "Cannot find dashboard associated to the campaign"
msgstr ""

msgid "Cannot find dataset associated to the campaign"
msgstr ""

msgid "Back"
msgstr ""

msgid "Field cannot be blank"
msgstr ""

msgid "Error saving campaign"
msgstr ""

msgid "Loading..."
msgstr ""

msgid "[None]"
msgstr ""

msgid "[{{total}}] {{names}} and {{othersCount}} other(s)"
msgstr ""

msgid "Total population"
msgstr ""

msgid "Age distribution (%)"
msgstr ""

msgid "Period dates"
msgstr ""

msgid "Antigens"
msgstr ""

msgid "Help"
msgstr ""

msgid "Previous"
msgstr ""

msgid "Next"
msgstr ""

msgid "Select at least one organisation unit"
msgstr ""

msgid "Only organisation units of level {{levels}} can be selected"
msgstr ""

msgid "Field {{field}} cannot be blank"
msgstr ""

msgid "Field {{field}} cannot be blank if field {{other}} is set"
msgstr ""

msgid "Select at least one antigen"
msgstr ""

msgid "You must select at least one option of the category"
msgstr ""

msgid "No target population defined"
msgstr ""<|MERGE_RESOLUTION|>--- conflicted
+++ resolved
@@ -5,13 +5,8 @@
 "Content-Type: text/plain; charset=utf-8\n"
 "Content-Transfer-Encoding: 8bit\n"
 "Plural-Forms: nplurals=2; plural=(n != 1)\n"
-<<<<<<< HEAD
-"POT-Creation-Date: 2019-04-12T12:27:25.671Z\n"
-"PO-Revision-Date: 2019-04-12T12:27:25.671Z\n"
-=======
 "POT-Creation-Date: 2019-04-15T12:15:23.972Z\n"
 "PO-Revision-Date: 2019-04-15T12:15:23.972Z\n"
->>>>>>> fe99835c
 
 msgid "Campaign Configuration"
 msgstr ""
@@ -91,11 +86,7 @@
 msgstr ""
 
 msgid ""
-<<<<<<< HEAD
-"Select the organization units which will implement the campaign. At least "
-=======
 "Select the organisation units which will implement the campaign. At least "
->>>>>>> fe99835c
 "one must be selected. Only organisation units of level 5 (Health site) can "
 "be selected."
 msgstr ""
