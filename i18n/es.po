--- conflicted
+++ resolved
@@ -1,11 +1,7 @@
 msgid ""
 msgstr ""
 "Project-Id-Version: i18next-conv\n"
-<<<<<<< HEAD
-"POT-Creation-Date: 2019-08-23T12:30:41.811Z\n"
-=======
 "POT-Creation-Date: 2019-08-28T12:22:48.026Z\n"
->>>>>>> b256675a
 "PO-Revision-Date: 2018-10-25T09:02:35.143Z\n"
 "MIME-Version: 1.0\n"
 "Content-Type: text/plain; charset=UTF-8\n"
@@ -438,12 +434,9 @@
 msgid "AEFI and AEB indicators"
 msgstr ""
 "Exposición Accidental a Sangre y Efecto Adverso Posterior a la Vacunación"
-<<<<<<< HEAD
 
 msgid "Campaign Coverage by area and dose (do not edit this table)"
 msgstr "Cobertura Vacunal por Área de Salud y Dosis (no edite esta tabla)"
-=======
->>>>>>> b256675a
 
 msgid "Cumulative Campaign Coverage by area (do not edit this table)"
 msgstr "Cobertura Vacunal Acumulada por Área de Salud (no edite esta tabla)"
