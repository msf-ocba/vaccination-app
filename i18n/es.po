--- conflicted
+++ resolved
@@ -1,11 +1,7 @@
 msgid ""
 msgstr ""
 "Project-Id-Version: i18next-conv\n"
-<<<<<<< HEAD
-"POT-Creation-Date: 2019-05-03T11:25:11.865Z\n"
-=======
 "POT-Creation-Date: 2019-05-03T13:17:35.341Z\n"
->>>>>>> 1fd1364d
 "PO-Revision-Date: 2018-10-25T09:02:35.143Z\n"
 "MIME-Version: 1.0\n"
 "Content-Type: text/plain; charset=UTF-8\n"
@@ -77,11 +73,7 @@
 
 msgid "Deleting campaign(s). This may take a while, please wait"
 msgstr ""
-<<<<<<< HEAD
-"Eliminando {{count}} campaña(s). Este proceso puede tardar, por favor, espere"
-=======
 "Eliminando campaña(s). Este proceso puede tardar, por favor, espere"
->>>>>>> 1fd1364d
 
 msgid "Campaign(s) deleted"
 msgstr "Campaña(s) eliminadas"
@@ -209,12 +201,9 @@
 "Pulse el botón guardar para crear el dataset y todos los metadatos asociados "
 "con esta campaña de vacunación"
 
-<<<<<<< HEAD
 msgid "Edit vaccination campaign"
 msgstr "Editar campaña"
 
-=======
->>>>>>> 1fd1364d
 msgid "New vaccination campaign"
 msgstr "Nueva campaña"
 
@@ -273,11 +262,7 @@
 msgstr "Vacío"
 
 msgid "Cancel Campaign Creation?"
-<<<<<<< HEAD
 msgstr "Cancelar la creación de campaña?"
-=======
-msgstr "Cancelar la creaciòn de campaña?"
->>>>>>> 1fd1364d
 
 msgid ""
 "You are about to exit the campaign creation wizard. All your changes will be "
