--- conflicted
+++ resolved
@@ -1,11 +1,7 @@
 msgid ""
 msgstr ""
 "Project-Id-Version: i18next-conv\n"
-<<<<<<< HEAD
-"POT-Creation-Date: 2019-04-12T12:27:25.671Z\n"
-=======
 "POT-Creation-Date: 2019-04-15T12:15:23.972Z\n"
->>>>>>> fe99835c
 "PO-Revision-Date: 2018-10-25T09:02:35.143Z\n"
 "MIME-Version: 1.0\n"
 "Content-Type: text/plain; charset=UTF-8\n"
@@ -88,17 +84,6 @@
 "Select the health facilities or health area where the campaign will be "
 "implemented"
 msgstr ""
-<<<<<<< HEAD
-
-msgid ""
-"Select the organization units which will implement the campaign. At least "
-"one must be selected. Only organisation units of level 5 (Health site) can "
-"be selected."
-msgstr ""
-"Seleccione las unidades organizativas asignadas a esta campaña. "
-"Debe seleccionar al menos una unidad."
-"Únicamente unidades de nivel 5 (Puesto de salud) pueden seleccionarse"
-=======
 "Seleccione los centros o áreas de salud donde la campaña se llevara a cabo"
 
 msgid ""
@@ -109,7 +94,6 @@
 "Seleccione las unidades organizativas asignadas a esta campaña. Debe "
 "seleccionar al menos una unidad. Únicamente unidades de nivel 5 (Puesto de "
 "salud) pueden seleccionarse"
->>>>>>> fe99835c
 
 msgid "General info"
 msgstr "Información general"
@@ -130,11 +114,7 @@
 msgstr "Seleccione los antígenos que seran administrados"
 
 msgid "Configure Indicators"
-<<<<<<< HEAD
-msgstr ""
-=======
 msgstr "Configurar Indicadores"
->>>>>>> fe99835c
 
 msgid "Select indicators and categories for each antigen"
 msgstr "Seleccione los indicadores y las categorías para cada antígeno"
@@ -148,8 +128,6 @@
 "information is important for your campaign. Compulsory indicators may not be "
 "un-selected."
 msgstr ""
-<<<<<<< HEAD
-=======
 "Selecciones los indicadores y desagregaciones que desea monitorizar para "
 "cada uno en su campaña.\n"
 "\n"
@@ -157,7 +135,6 @@
 "por defecto. En algunos casos es posible hacer click sobre un grupo de edad "
 "para seleccionar subdivisiones si esa información es importante para su "
 "campaña. Los indicadores obligatorios no pueden ser de-seleccionados."
->>>>>>> fe99835c
 
 msgid "Target Population"
 msgstr "Población objetivo"
@@ -168,18 +145,10 @@
 "analytics endpoint. Like-wise, any change you make in this step will only be "
 "applied once you run the analytics."
 msgstr ""
-<<<<<<< HEAD
-"Especifique la población objetivo, totales y porcentajes por edad "
-"requeridos por los antígenos seleccionados. La fuente de estos valores son "
-"las análiticas de DHIS2. "
-"De igual modo, cualquier cambio que haga en este paso, se "
-"aplicará únicamente cuando ejecute las analíticas."
-=======
 "Especifique la población objetivo, totales y porcentajes por edad requeridos "
 "por los antígenos seleccionados. La fuente de estos valores son las "
 "análiticas de DHIS2. De igual modo, cualquier cambio que haga en este paso, "
 "se aplicará únicamente cuando ejecute las analíticas."
->>>>>>> fe99835c
 
 msgid ""
 "Specify target population, totals and age percentages for the age ranges "
@@ -195,12 +164,9 @@
 "Setup of your campaign is complete. Click the \"Save\" button to save your "
 "campaign and access tally sheets, data entry or analysis"
 msgstr ""
-<<<<<<< HEAD
-=======
 "La configuración de la campaña esta completa. Presione \"Guardar\" para "
 "almacenarla campaña y acceder a las hojas de calculo, el ingreso de datos o "
 "análisis dela campaña."
->>>>>>> fe99835c
 
 msgid ""
 "Press the button to create the dataset and all the metadata associated with "
